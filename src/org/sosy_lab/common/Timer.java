--- conflicted
+++ resolved
@@ -28,25 +28,17 @@
  * stopped several times. It can return the sum, the average, the maximum and
  * the number of those intervals.
  *
-<<<<<<< HEAD
-=======
  * This class is not thread-safe.
  * 
->>>>>>> e51a869d
  * @author Karlheinz Friedberger
  */
 public class Timer {
 
-<<<<<<< HEAD
-  /** The time of starting the timer. */
-  private long startTime         = 0;
-=======
   /**
    * The time of starting the timer.
    * Volatile to make {@link #isRunning()} thread-safe. 
    */
   private volatile long startTime         = 0;
->>>>>>> e51a869d
 
   /** The sum of times of all intervals. */
   private long sumTime           = 0;
@@ -157,12 +149,6 @@
     return String.format("%5d.%03ds", time / 1000, time % 1000);
   }
 
-<<<<<<< HEAD
-  /** Return if the timer is running.
-   *
-   * @return is the timer running? */
-  private boolean isRunning() {
-=======
   /** 
    * Return if the timer is running.
    * This method is thread-safe, it is guaranteed to return true if another
@@ -171,7 +157,6 @@
    * @return is the timer running?
    */
   public boolean isRunning() {
->>>>>>> e51a869d
     return (startTime != 0);
   }
 }