--- conflicted
+++ resolved
@@ -69,10 +69,10 @@
 import org.sosy_lab.cpachecker.util.predicates.smt.BooleanFormulaManagerView;
 import org.sosy_lab.cpachecker.util.predicates.smt.FormulaManagerView;
 import org.sosy_lab.cpachecker.util.predicates.smt.FunctionFormulaManagerView;
-import org.sosy_lab.solver.api.ArrayFormula;
-import org.sosy_lab.solver.api.BooleanFormula;
-import org.sosy_lab.solver.api.Formula;
-import org.sosy_lab.solver.api.FormulaType;
+import org.sosy_lab.java_smt.api.ArrayFormula;
+import org.sosy_lab.java_smt.api.BooleanFormula;
+import org.sosy_lab.java_smt.api.Formula;
+import org.sosy_lab.java_smt.api.FormulaType;
 
 /**
  * A manager for pointer target sets.
@@ -567,13 +567,9 @@
     if (variableType instanceof CCompositeType) {
       final CCompositeType compositeType = (CCompositeType) variableType;
       assert compositeType.getKind() != ComplexTypeKind.ENUM : "Enums are not composite: " + compositeType;
-      int offset = 0;
       for (final CCompositeTypeMemberDeclaration memberDeclaration : compositeType.getMembers()) {
         final String memberName = memberDeclaration.getName();
-<<<<<<< HEAD
-=======
         final int offset = typeHandler.getBitOffset(compositeType, memberName);
->>>>>>> ce2cc198
         final CType memberType = typeHandler.getSimplifiedType(memberDeclaration);
         final String newPrefix = variablePrefix + CToFormulaConverterWithPointerAliasing.FIELD_NAME_SEPARATOR + memberName;
         if (ssa.getIndex(newPrefix) > 0) {
@@ -595,9 +591,6 @@
                   newRegion
               )
           );
-        }
-        if (compositeType.getKind() == ComplexTypeKind.STRUCT) {
-          offset += typeHandler.getSizeof(memberType);
         }
       }
     } else {
@@ -736,18 +729,11 @@
       assert compositeType.getKind() != ComplexTypeKind.ENUM : "Enums are not composite: " + compositeType;
       final String type = CTypeUtils.typeToString(compositeType);
       typeHandler.addCompositeTypeToCache(compositeType);
-      int offset = 0;
       for (final CCompositeTypeMemberDeclaration memberDeclaration : compositeType.getMembers()) {
-<<<<<<< HEAD
-=======
         final int offset = typeHandler.getBitOffset(compositeType, memberDeclaration.getName());
->>>>>>> ce2cc198
         if (fields.containsKey(CompositeField.of(type, memberDeclaration.getName()))) {
           MemoryRegion newRegion = regionMgr.makeMemoryRegion(compositeType, memberDeclaration.getType(), memberDeclaration.getName());
           targets = addToTargets(base, newRegion, memberDeclaration.getType(), compositeType, offset, containerOffset + properOffset, targets, fields);
-        }
-        if (compositeType.getKind() == ComplexTypeKind.STRUCT) {
-          offset += typeHandler.getSizeof(memberDeclaration.getType());
         }
       }
     } else {
