--- conflicted
+++ resolved
@@ -39,31 +39,12 @@
 import org.sosy_lab.common.Classes;
 import org.sosy_lab.common.LogManager;
 import org.sosy_lab.common.configuration.Configuration;
-import org.sosy_lab.common.configuration.IntegerOption;
 import org.sosy_lab.common.configuration.InvalidConfigurationException;
 import org.sosy_lab.common.configuration.Option;
 import org.sosy_lab.common.configuration.Options;
 import org.sosy_lab.cpachecker.core.ShutdownNotifier;
 import org.sosy_lab.cpachecker.util.NativeLibraries;
 import org.sosy_lab.cpachecker.util.predicates.interfaces.FormulaManager;
-<<<<<<< HEAD
-import org.sosy_lab.cpachecker.util.predicates.interfaces.InterpolatingTheoremProver;
-import org.sosy_lab.cpachecker.util.predicates.interfaces.TheoremProver;
-import org.sosy_lab.cpachecker.util.predicates.mathsat.ArithmeticMathsatFormulaManager;
-import org.sosy_lab.cpachecker.util.predicates.mathsat.BitwiseMathsatFormulaManager;
-import org.sosy_lab.cpachecker.util.predicates.mathsat.MathsatFormulaManager;
-import org.sosy_lab.cpachecker.util.predicates.mathsat.MathsatInterpolatingProver;
-import org.sosy_lab.cpachecker.util.predicates.mathsat.MathsatTheoremProver;
-import org.sosy_lab.cpachecker.util.predicates.mathsat5.ArithmeticMathsat5FormulaManager;
-import org.sosy_lab.cpachecker.util.predicates.mathsat5.BitwiseMathsat5FormulaManager;
-import org.sosy_lab.cpachecker.util.predicates.mathsat5.Mathsat5FormulaManager;
-import org.sosy_lab.cpachecker.util.predicates.mathsat5.Mathsat5InterpolatingProver;
-import org.sosy_lab.cpachecker.util.predicates.mathsat5.Mathsat5TheoremProver;
-import org.sosy_lab.cpachecker.util.predicates.smtInterpol.ArithmeticSmtInterpolFormulaManager;
-import org.sosy_lab.cpachecker.util.predicates.smtInterpol.SmtInterpolFormulaManager;
-import org.sosy_lab.cpachecker.util.predicates.smtInterpol.SmtInterpolInterpolatingProver;
-import org.sosy_lab.cpachecker.util.predicates.smtInterpol.SmtInterpolTheoremProver;
-=======
 import org.sosy_lab.cpachecker.util.predicates.interfaces.InterpolatingProverEnvironment;
 import org.sosy_lab.cpachecker.util.predicates.interfaces.ProverEnvironment;
 import org.sosy_lab.cpachecker.util.predicates.interpolation.SeparateInterpolatingProverEnvironment;
@@ -77,16 +58,10 @@
 import org.sosy_lab.cpachecker.util.predicates.z3.Z3TheoremProver;
 
 import com.google.common.base.Predicate;
->>>>>>> 30d65383
 
 @Options(prefix="cpa.predicate")
 public class FormulaManagerFactory {
 
-<<<<<<< HEAD
-  private static final String MATHSAT4 = "MATHSAT4";
-  private static final String MATHSAT5 = "MATHSAT5";
-  private static final String SMTINTERPOL = "SMTINTERPOL";
-=======
   private static enum Solvers {
     MATHSAT5,
     SMTINTERPOL,
@@ -97,35 +72,12 @@
   @Option(name="solver.useLogger",
       description="log some solver actions, this may be slow!")
   private boolean useLogger = false;
->>>>>>> 30d65383
 
   @Option(name="solver.useIntegers",
       description="Encode program variables as INTEGER variables, instead of "
           + "using REALs. Not all solvers might support this.")
   private boolean useIntegers = false;
 
-<<<<<<< HEAD
-  @Option(name="solver.useBitvectors",
-      description="Encode program variables as bitvectors of a fixed size,"
-      + "instead of using REALS. Not all solvers might support this.")
-  private boolean useBitvectors = false;
-
-  @Option(name="solver.bitWidth",
-      description="With of the bitvectors if useBitvectors is true.")
-  @IntegerOption(min=1, max=128)
-  private int bitWidth = 32;
-
-  @Option(name="solver.signed",
-      description="Whether to use signed or unsigned variables if useBitvectors is true.")
-  private boolean signed = true;
-
-  @Option(values={MATHSAT4, MATHSAT5, SMTINTERPOL}, toUppercase=true,
-      description="Whether to use MathSAT 4, MathSAT 5, or SmtInterpol as SMT solver")
-  private String solver = MATHSAT4;
-
-  private final FormulaManager fmgr;
-  private final TheoremProver prover;
-=======
   @Option(description="Whether to use MathSAT 5, SmtInterpol or Z3 as SMT solver (Z3 needs the FOCI library from http://www.kenmcmil.com/foci2/).")
   private Solvers solver = Solvers.MATHSAT5;
 
@@ -139,7 +91,6 @@
   private final FormulaManager itpFmgr;
 
   private volatile SolverFactory smtInterpolFactory = null;
->>>>>>> 30d65383
 
   public FormulaManagerFactory(Configuration config, LogManager pLogger,
       ShutdownNotifier pShutdownNotifier) throws InvalidConfigurationException {
@@ -154,59 +105,12 @@
       interpolationSolver = null;
     }
 
-<<<<<<< HEAD
-    if (useBitvectors && useIntegers) {
-      throw new InvalidConfigurationException("Can use either integers or bitvecors, not both!");
-    }
-
-    FormulaManager lFmgr;
-    TheoremProver lProver;
-
-    if (solver.equals(SMTINTERPOL)) {
-      if (useBitvectors) {
-        throw new InvalidConfigurationException("Using bitvectors for program variables is not supported when SMTInterpol is used.");
-      }
-
-      lFmgr = new ArithmeticSmtInterpolFormulaManager(config, logger, useIntegers);
-      lProver = new SmtInterpolTheoremProver((SmtInterpolFormulaManager) lFmgr);
-=======
     fmgr = instantiateSolver(solver, config);
->>>>>>> 30d65383
 
     // Instantiate another SMT solver for interpolation if requested.
     if (interpolationSolver != null) {
       itpFmgr = instantiateSolver(interpolationSolver, config);
     } else {
-<<<<<<< HEAD
-      try {
-
-        if (solver.equals(MATHSAT5)) {
-          if (useBitvectors) {
-            lFmgr = new BitwiseMathsat5FormulaManager(config, logger, bitWidth, signed);
-
-          } else {
-            lFmgr = new ArithmeticMathsat5FormulaManager(config, logger, useIntegers);
-          }
-
-          lProver = new Mathsat5TheoremProver((Mathsat5FormulaManager) lFmgr);
-
-        } else {
-          assert solver.equals(MATHSAT4);
-
-          if (useBitvectors) {
-            lFmgr = new BitwiseMathsatFormulaManager(config, logger, bitWidth, signed);
-
-          } else {
-            lFmgr = new ArithmeticMathsatFormulaManager(config, logger, useIntegers);
-          }
-
-          lProver = new MathsatTheoremProver((MathsatFormulaManager) lFmgr);
-        }
-      } catch (UnsatisfiedLinkError e) {
-        throw new InvalidConfigurationException("The SMT solver " + solver
-            + " is not available on this machine."
-            + " You may experiment with SMTInterpol by setting cpa.predicate.solver=SMTInterpol.", e);
-=======
       itpFmgr = null;
     }
   }
@@ -236,41 +140,20 @@
 
       default:
         throw new AssertionError("no solver selected");
->>>>>>> 30d65383
       }
 
-<<<<<<< HEAD
-    fmgr = lFmgr;
-    prover = lProver;
-=======
     } catch (UnsatisfiedLinkError e) {
       throw new InvalidConfigurationException("The SMT solver " + solver
           + " is not available on this machine because of missing libraries"
           + " (" + e.getMessage() + ")."
           + " You may experiment with SMTInterpol by setting cpa.predicate.solver=SMTInterpol.", e);
     }
->>>>>>> 30d65383
   }
 
   public FormulaManager getFormulaManager() {
     return fmgr;
   }
 
-<<<<<<< HEAD
-  public TheoremProver createTheoremProver() {
-    return prover;
-  }
-
-  public InterpolatingTheoremProver<?> createInterpolatingTheoremProver(boolean shared) {
-    if (solver.equals(MATHSAT5)) {
-      return new Mathsat5InterpolatingProver((Mathsat5FormulaManager) fmgr, shared);
-
-    } else if (solver.equals(SMTINTERPOL)) {
-      return new SmtInterpolInterpolatingProver((SmtInterpolFormulaManager) fmgr);
-    } else {
-      assert solver.equals(MATHSAT4);
-      return new MathsatInterpolatingProver((MathsatFormulaManager) fmgr, shared);
-=======
   public ProverEnvironment newProverEnvironment(boolean generateModels) {
     ProverEnvironment pe;
     switch (solver) {
@@ -416,7 +299,6 @@
 
       classLoader = new ChildFirstPatternClassLoader(SMTINTERPOL_CLASSES, urls,
           classLoader);
->>>>>>> 30d65383
     }
     smtInterpolClassLoader = new WeakReference<>(classLoader);
     return classLoader;
