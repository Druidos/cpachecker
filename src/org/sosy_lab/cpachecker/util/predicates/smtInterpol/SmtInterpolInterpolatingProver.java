/*
 *  CPAchecker is a tool for configurable software verification.
 *  This file is part of CPAchecker.
 *
 *  Copyright (C) 2007-2011  Dirk Beyer
 *  All rights reserved.
 *
 *  Licensed under the Apache License, Version 2.0 (the "License");
 *  you may not use this file except in compliance with the License.
 *  You may obtain a copy of the License at
 *
 *      http://www.apache.org/licenses/LICENSE-2.0
 *
 *  Unless required by applicable law or agreed to in writing, software
 *  distributed under the License is distributed on an "AS IS" BASIS,
 *  WITHOUT WARRANTIES OR CONDITIONS OF ANY KIND, either express or implied.
 *  See the License for the specific language governing permissions and
 *  limitations under the License.
 *
 *
 *  CPAchecker web page:
 *    http://cpachecker.sosy-lab.org
 */
package org.sosy_lab.cpachecker.util.predicates.smtInterpol;

import static com.google.common.base.Predicates.*;
import static com.google.common.collect.FluentIterable.from;

import java.util.ArrayList;
import java.util.HashMap;
import java.util.HashSet;
import java.util.List;
import java.util.Map;
import java.util.Set;

<<<<<<< HEAD
import org.sosy_lab.cpachecker.util.predicates.Model;
import org.sosy_lab.cpachecker.util.predicates.interfaces.Formula;
import org.sosy_lab.cpachecker.util.predicates.interfaces.InterpolatingTheoremProver;
=======
import org.sosy_lab.cpachecker.core.Model;
import org.sosy_lab.cpachecker.util.predicates.interfaces.BooleanFormula;
import org.sosy_lab.cpachecker.util.predicates.interfaces.InterpolatingProverEnvironment;
>>>>>>> 30d65383

import com.google.common.base.Preconditions;

import de.uni_freiburg.informatik.ultimate.logic.Annotation;
import de.uni_freiburg.informatik.ultimate.logic.Term;

<<<<<<< HEAD
public class SmtInterpolInterpolatingProver implements InterpolatingTheoremProver<Term> {

    private final SmtInterpolFormulaManager mgr;
    private SmtInterpolEnvironment env;

    List<String> assertedFormulas; // Collection of termNames
    Map<String, Term> annotatedTerms; // Collection of termNames
    private String prefix = "term_"; // for termnames
    static int counter = 0; // for different termnames // TODO static?

    public SmtInterpolInterpolatingProver(SmtInterpolFormulaManager pMgr) {
      mgr = pMgr;
      env = null;
    }

    @Override
    public void init() {
      env = mgr.createEnvironment();
      env.push(1);
      assertedFormulas = new ArrayList<String>();
      annotatedTerms = new HashMap<String, Term>();
    }

    @Override
    public Term addFormula(Formula f) {
      Preconditions.checkNotNull(env);
      Term t = ((SmtInterpolFormula)f).getTerm();

      String termName = prefix + counter++;
      Term annotatedTerm = env.annotate(t, new Annotation(":named", termName));
      env.assertTerm(annotatedTerm);
      assertedFormulas.add(termName);
      annotatedTerms.put(termName, t);
      return annotatedTerm;
    }

    @Override
    public boolean isUnsat() {
      return env.checkSat() == LBool.UNSAT;
    }

    @Override
    public Formula getInterpolant(List<Term> formulasOfA) {
        Preconditions.checkNotNull(env);

        // wrap terms into annotated term, collect their names as "termNamesOfA"
        Set<String> termNamesOfA = new HashSet<String>();
        for (int i=0; i<formulasOfA.size(); i++) {
          final Term t = formulasOfA.get(i);
          assert t instanceof AnnotatedTerm;
          final Object termNameObj = ((AnnotatedTerm)t).getAnnotations()[0].getValue();
          assert termNameObj instanceof String;
          final String termName = (String)termNameObj;
          termNamesOfA.add(termName);
        }

        // calc difference: termNamesOfB := assertedFormulas - termNamesOfA
        List<String> termNamesOfB = new ArrayList<String>();
        for (String assertedFormulaName : assertedFormulas) {
          if (!termNamesOfA.contains(assertedFormulaName)) {
            termNamesOfB.add(assertedFormulaName);
          }
        }

        // get terms with names
        Term[] groupOfA = new Term[termNamesOfA.size()];
        int i=0;
        for (String termName: termNamesOfA) {
          groupOfA[i] = env.term(termName);
          i++;
        }
        Term[] groupOfB = new Term[termNamesOfB.size()];
        i=0;
        for (String termName: termNamesOfB) {
          groupOfB[i] = env.term(termName);
          i++;
        }

        // build 2 groups:  (and A1 A2 A3...) , (and B1 B2 B3...)
        assert groupOfA.length != 0;
        Term termA = groupOfA[0];
        if (groupOfA.length > 1) {
          termA = env.term("and", groupOfA);
        }
        assert groupOfB.length != 0;
        Term termB = groupOfB[0];
        if (groupOfB.length > 1) {
          termB = env.term("and", groupOfB);
        }

        // get interpolant of groups
        Term[] itp = env.getInterpolants(new Term[] {termA, termB});
        assert itp.length == 1; // 2 groups -> 1 interpolant

        return new SmtInterpolFormula(itp[0]);
    }

    @Override
    public void reset() {
      Preconditions.checkNotNull(env);
      env.pop(1);
      assertedFormulas = null;
      annotatedTerms = null;
      env = null;
    }

    @Override
    public Model getModel() {
      Preconditions.checkNotNull(env);
      List<Term> terms = new ArrayList<Term>(assertedFormulas.size());
      for (String termname : assertedFormulas) {
        terms.add(annotatedTerms.get(termname));
      }
      return SmtInterpolModel.createSmtInterpolModel(env, terms);
    }
=======
class SmtInterpolInterpolatingProver implements InterpolatingProverEnvironment<String> {

  protected final SmtInterpolFormulaManager mgr;
  private SmtInterpolEnvironment env;

  private final List<String> assertedFormulas; // Collection of termNames
  private final Map<String, Term> annotatedTerms; // Collection of termNames
  private static final String prefix = "term_"; // for termnames
  private static int counter = 0; // for different termnames // TODO static?

  SmtInterpolInterpolatingProver(SmtInterpolFormulaManager pMgr) {
    mgr = pMgr;
    env = mgr.createEnvironment();
    assertedFormulas = new ArrayList<>();
    annotatedTerms = new HashMap<>();
  }

  @Override
  public String push(BooleanFormula f) {
    Preconditions.checkNotNull(env);

    Term t = mgr.getTerm(f);
    //Term t = ((SmtInterpolFormula)f).getTerm();

    String termName = prefix + counter++;
    Term annotatedTerm = env.annotate(t, new Annotation(":named", termName));
    pushAndAssert(annotatedTerm);
    assertedFormulas.add(termName);
    annotatedTerms.put(termName, t);
    assert assertedFormulas.size() == annotatedTerms.size();
    return termName;
  }

  protected void pushAndAssert(Term annotatedTerm) {
    env.push(1);
    env.assertTerm(annotatedTerm);
  }

  @Override
  public void pop() {
    Preconditions.checkNotNull(env);
    String removed = assertedFormulas.remove(assertedFormulas.size()-1); // remove last term
    annotatedTerms.remove(removed);
    assert assertedFormulas.size() == annotatedTerms.size();
    env.pop(1);
  }

  @Override
  public boolean isUnsat() throws InterruptedException {
    return !env.checkSat();
  }

  @Override
  public BooleanFormula getInterpolant(List<String> pTermNamesOfA) {
    Preconditions.checkNotNull(env);

    Set<String> termNamesOfA = new HashSet<>(pTermNamesOfA);

    // calc difference: termNamesOfB := assertedFormulas - termNamesOfA
    Set<String> termNamesOfB = from(assertedFormulas)
                                 .filter(not(in(termNamesOfA)))
                                 .toSet();

    // build 2 groups:  (and A1 A2 A3...) , (and B1 B2 B3...)
    Term termA = buildConjunctionOfNamedTerms(termNamesOfA);
    Term termB = buildConjunctionOfNamedTerms(termNamesOfB);

    return getInterpolant(termA, termB);
  }

  protected BooleanFormula getInterpolant(Term termA, Term termB) {
    // get interpolant of groups
    Term[] itp = env.getInterpolants(new Term[] {termA, termB});
    assert itp.length == 1; // 2 groups -> 1 interpolant

    return mgr.encapsulateBooleanFormula(itp[0]);
  }

  private Term buildConjunctionOfNamedTerms(Set<String> termNames) {
    Term[] terms = new Term[termNames.size()];
    int i=0;
    for (String termName: termNames) {
      terms[i] = env.term(termName);
      i++;
    }
    if (terms.length > 1) {
      return env.term("and", terms);
    } else {
      assert terms.length != 0;
      return terms[0];
    }
  }

  @Override
  public void close() {
    Preconditions.checkNotNull(env);
    env.pop(assertedFormulas.size());
    assertedFormulas.clear();
    annotatedTerms.clear();
    assert assertedFormulas.size() == annotatedTerms.size();
    env = null;
  }

  @Override
  public Model getModel() {
    Preconditions.checkNotNull(env);
    assert assertedFormulas.size() == annotatedTerms.size();

    return SmtInterpolModel.createSmtInterpolModel(mgr, annotatedTerms.values());
  }
>>>>>>> 30d65383
}<|MERGE_RESOLUTION|>--- conflicted
+++ resolved
@@ -33,138 +33,15 @@
 import java.util.Map;
 import java.util.Set;
 
-<<<<<<< HEAD
-import org.sosy_lab.cpachecker.util.predicates.Model;
-import org.sosy_lab.cpachecker.util.predicates.interfaces.Formula;
-import org.sosy_lab.cpachecker.util.predicates.interfaces.InterpolatingTheoremProver;
-=======
 import org.sosy_lab.cpachecker.core.Model;
 import org.sosy_lab.cpachecker.util.predicates.interfaces.BooleanFormula;
 import org.sosy_lab.cpachecker.util.predicates.interfaces.InterpolatingProverEnvironment;
->>>>>>> 30d65383
 
 import com.google.common.base.Preconditions;
 
 import de.uni_freiburg.informatik.ultimate.logic.Annotation;
 import de.uni_freiburg.informatik.ultimate.logic.Term;
 
-<<<<<<< HEAD
-public class SmtInterpolInterpolatingProver implements InterpolatingTheoremProver<Term> {
-
-    private final SmtInterpolFormulaManager mgr;
-    private SmtInterpolEnvironment env;
-
-    List<String> assertedFormulas; // Collection of termNames
-    Map<String, Term> annotatedTerms; // Collection of termNames
-    private String prefix = "term_"; // for termnames
-    static int counter = 0; // for different termnames // TODO static?
-
-    public SmtInterpolInterpolatingProver(SmtInterpolFormulaManager pMgr) {
-      mgr = pMgr;
-      env = null;
-    }
-
-    @Override
-    public void init() {
-      env = mgr.createEnvironment();
-      env.push(1);
-      assertedFormulas = new ArrayList<String>();
-      annotatedTerms = new HashMap<String, Term>();
-    }
-
-    @Override
-    public Term addFormula(Formula f) {
-      Preconditions.checkNotNull(env);
-      Term t = ((SmtInterpolFormula)f).getTerm();
-
-      String termName = prefix + counter++;
-      Term annotatedTerm = env.annotate(t, new Annotation(":named", termName));
-      env.assertTerm(annotatedTerm);
-      assertedFormulas.add(termName);
-      annotatedTerms.put(termName, t);
-      return annotatedTerm;
-    }
-
-    @Override
-    public boolean isUnsat() {
-      return env.checkSat() == LBool.UNSAT;
-    }
-
-    @Override
-    public Formula getInterpolant(List<Term> formulasOfA) {
-        Preconditions.checkNotNull(env);
-
-        // wrap terms into annotated term, collect their names as "termNamesOfA"
-        Set<String> termNamesOfA = new HashSet<String>();
-        for (int i=0; i<formulasOfA.size(); i++) {
-          final Term t = formulasOfA.get(i);
-          assert t instanceof AnnotatedTerm;
-          final Object termNameObj = ((AnnotatedTerm)t).getAnnotations()[0].getValue();
-          assert termNameObj instanceof String;
-          final String termName = (String)termNameObj;
-          termNamesOfA.add(termName);
-        }
-
-        // calc difference: termNamesOfB := assertedFormulas - termNamesOfA
-        List<String> termNamesOfB = new ArrayList<String>();
-        for (String assertedFormulaName : assertedFormulas) {
-          if (!termNamesOfA.contains(assertedFormulaName)) {
-            termNamesOfB.add(assertedFormulaName);
-          }
-        }
-
-        // get terms with names
-        Term[] groupOfA = new Term[termNamesOfA.size()];
-        int i=0;
-        for (String termName: termNamesOfA) {
-          groupOfA[i] = env.term(termName);
-          i++;
-        }
-        Term[] groupOfB = new Term[termNamesOfB.size()];
-        i=0;
-        for (String termName: termNamesOfB) {
-          groupOfB[i] = env.term(termName);
-          i++;
-        }
-
-        // build 2 groups:  (and A1 A2 A3...) , (and B1 B2 B3...)
-        assert groupOfA.length != 0;
-        Term termA = groupOfA[0];
-        if (groupOfA.length > 1) {
-          termA = env.term("and", groupOfA);
-        }
-        assert groupOfB.length != 0;
-        Term termB = groupOfB[0];
-        if (groupOfB.length > 1) {
-          termB = env.term("and", groupOfB);
-        }
-
-        // get interpolant of groups
-        Term[] itp = env.getInterpolants(new Term[] {termA, termB});
-        assert itp.length == 1; // 2 groups -> 1 interpolant
-
-        return new SmtInterpolFormula(itp[0]);
-    }
-
-    @Override
-    public void reset() {
-      Preconditions.checkNotNull(env);
-      env.pop(1);
-      assertedFormulas = null;
-      annotatedTerms = null;
-      env = null;
-    }
-
-    @Override
-    public Model getModel() {
-      Preconditions.checkNotNull(env);
-      List<Term> terms = new ArrayList<Term>(assertedFormulas.size());
-      for (String termname : assertedFormulas) {
-        terms.add(annotatedTerms.get(termname));
-      }
-      return SmtInterpolModel.createSmtInterpolModel(env, terms);
-    }
-=======
 class SmtInterpolInterpolatingProver implements InterpolatingProverEnvironment<String> {
 
   protected final SmtInterpolFormulaManager mgr;
@@ -275,5 +152,4 @@
 
     return SmtInterpolModel.createSmtInterpolModel(mgr, annotatedTerms.values());
   }
->>>>>>> 30d65383
 }