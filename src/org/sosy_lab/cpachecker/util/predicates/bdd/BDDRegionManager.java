/*
 *  CPAchecker is a tool for configurable software verification.
 *  This file is part of CPAchecker.
 *
 *  Copyright (C) 2007-2012  Dirk Beyer
 *  All rights reserved.
 *
 *  Licensed under the Apache License, Version 2.0 (the "License");
 *  you may not use this file except in compliance with the License.
 *  You may obtain a copy of the License at
 *
 *      http://www.apache.org/licenses/LICENSE-2.0
 *
 *  Unless required by applicable law or agreed to in writing, software
 *  distributed under the License is distributed on an "AS IS" BASIS,
 *  WITHOUT WARRANTIES OR CONDITIONS OF ANY KIND, either express or implied.
 *  See the License for the specific language governing permissions and
 *  limitations under the License.
 *
 *
 *  CPAchecker web page:
 *    http://cpachecker.sosy-lab.org
 */
package org.sosy_lab.cpachecker.util.predicates.bdd;

import static com.google.common.base.Preconditions.*;
import static org.sosy_lab.cpachecker.util.statistics.StatisticsWriter.writingStatisticsTo;

import java.io.PrintStream;
import java.lang.ref.PhantomReference;
import java.lang.ref.ReferenceQueue;
import java.lang.reflect.Method;
<<<<<<< HEAD
=======
import java.util.ArrayList;
import java.util.HashMap;
import java.util.List;
>>>>>>> 30d65383
import java.util.Map;
import java.util.logging.Level;

import net.sf.javabdd.BDD;
import net.sf.javabdd.BDDFactory;

import org.sosy_lab.common.LogManager;
import org.sosy_lab.common.Timer;
import org.sosy_lab.common.Triple;
import org.sosy_lab.common.configuration.Configuration;
import org.sosy_lab.common.configuration.InvalidConfigurationException;
import org.sosy_lab.common.configuration.Option;
import org.sosy_lab.common.configuration.Options;
<<<<<<< HEAD
import org.sosy_lab.cpachecker.util.predicates.interfaces.Region;
import org.sosy_lab.cpachecker.util.predicates.interfaces.RegionManager;

=======
import org.sosy_lab.cpachecker.core.ShutdownNotifier;
import org.sosy_lab.cpachecker.util.predicates.interfaces.BooleanFormula;
import org.sosy_lab.cpachecker.util.predicates.interfaces.Region;
import org.sosy_lab.cpachecker.util.predicates.interfaces.RegionManager;
import org.sosy_lab.cpachecker.util.predicates.interfaces.view.BooleanFormulaManagerView;
import org.sosy_lab.cpachecker.util.predicates.interfaces.view.FormulaManagerView;
import org.sosy_lab.cpachecker.util.statistics.StatInt;
import org.sosy_lab.cpachecker.util.statistics.StatKind;
import org.sosy_lab.cpachecker.util.statistics.StatTimer;

import com.google.common.base.Function;
import com.google.common.collect.ImmutableSet;
import com.google.common.collect.Iterables;
>>>>>>> 30d65383
import com.google.common.collect.Maps;

/**
 * A wrapper for the javabdd (http://javabdd.sf.net) package.
 *
 * This class is not thread-safe, but it could be easily made so by synchronizing
 * the {@link #createNewVar()} method (assuming the BDDFactory is thread-safe).
 */
@Options(prefix = "bdd")
public class BDDRegionManager implements RegionManager {

  private static final Level LOG_LEVEL = Level.FINE;

  @Option(name="package",
      description = "Which BDD package should be used?"
      + "\n- java:  JavaBDD (default, no dependencies, many features)"
      + "\n- cudd:  CUDD (native library required, reordering not supported)"
      + "\n- micro: MicroFactory (maximum number of BDD variables is 1024, slow, but less memory-comsumption)"
      + "\n- buddy: Buddy (native library required)"
      + "\n- cal:   CAL (native library required)"
      + "\n- jdd:   JDD",
      values = {"java", "cudd", "micro", "buddy", "cal", "jdd"})
  // documentation of the packages can be found at source of BDDFactory.init()
  private String bddPackage = "java";

<<<<<<< HEAD
=======
  @Option(description="Initial size of the BDD node table.")
  private int initBddNodeTableSize = 10000;

  @Option(description="Size of the BDD cache if cache ratio is not used.")
  private int bddCacheSize = 1000;

  @Option(description="Size of the BDD cache in relation to the node table size (set to 0 to use fixed BDD cache size).")
  private double bddCacheRatio = 0.1;

  // Statistics
  private final StatInt cleanupQueueSize = new StatInt(StatKind.AVG, "Size of BDD node cleanup queue");
  private final StatTimer cleanupTimer = new StatTimer("Time for BDD node cleanup");

>>>>>>> 30d65383
  private final LogManager logger;
  private final BDDFactory factory;
  private final Region trueFormula;
  private final Region falseFormula;

  private int nextvar = 0;
  private int varcount = 100;

  private BDDRegionManager(Configuration config, LogManager pLogger) throws InvalidConfigurationException {
    config.inject(this);
    logger = pLogger;
    factory = BDDFactory.init(bddPackage, 10000, 1000);

    // register callbacks for logging
    try {
      Method gcCallback = BDDRegionManager.class.getDeclaredMethod("gcCallback", new Class[]{Integer.class, BDDFactory.GCStats.class});
      gcCallback.setAccessible(true);
      factory.registerGCCallback(this, gcCallback);

      Method resizeCallback = BDDRegionManager.class.getDeclaredMethod("resizeCallback", new Class[]{Integer.class, Integer.class});
      resizeCallback.setAccessible(true);
      factory.registerResizeCallback(this, resizeCallback);

      Method reorderCallback = BDDRegionManager.class.getDeclaredMethod("reorderCallback", new Class[]{Integer.class, BDDFactory.ReorderStats.class});
      reorderCallback.setAccessible(true);
      factory.registerReorderCallback(this, reorderCallback);

      // If we do not log, unregister the handlers to avoid the cost of
      // calling them with reflection.
      // Registering and immediately unregistering prevents the library
      // from printing stuff to stdout.
      if (!logger.wouldBeLogged(LOG_LEVEL)) {
        factory.unregisterGCCallback(this, gcCallback);
        factory.unregisterResizeCallback(this, resizeCallback);
        factory.unregisterReorderCallback(this, reorderCallback);
      }

    } catch (NoSuchMethodException e) {
      throw new AssertionError(e);
    }

    factory.setVarNum(varcount);
    trueFormula = new BDDRegion(factory.one());
    falseFormula = new BDDRegion(factory.zero());
  }

  /** Instantiate a new BDDRegionManager */
  public static BDDRegionManager getInstance(Configuration config, LogManager logger) throws InvalidConfigurationException {
    return new BDDRegionManager(config, logger);
  }

  @SuppressWarnings("unused")
  private void gcCallback(Integer pre, BDDFactory.GCStats stats) {
    if (logger.wouldBeLogged(LOG_LEVEL)) {
      switch (pre) {
      case 1:
        logger.log(LOG_LEVEL, "Starting BDD Garbage Collection");
        break;
      case 0:
        logger.log(LOG_LEVEL, "Finished BDD", stats);
        break;
      default:
        logger.log(LOG_LEVEL, stats);
      }
    }
  }

  @SuppressWarnings("unused")
  private void resizeCallback(Integer oldSize, Integer newSize) {
    logger.log(LOG_LEVEL, "BDD node table resized from", oldSize, "to", newSize);
  }

  @SuppressWarnings("unused")
  private void reorderCallback(Integer pre, BDDFactory.ReorderStats stats) {
    if (logger.wouldBeLogged(LOG_LEVEL)) {
      switch (pre) {
      case 1:
        logger.log(LOG_LEVEL, "Starting BDD Reordering");
        break;
      case 0:
        logger.log(LOG_LEVEL, "Finished BDD Reordering:", stats);
        break;
      default:
        logger.log(LOG_LEVEL, stats);
      }
    }
  }

  @Override
  public void printStatistics(PrintStream out) {
    try {
      BDDFactory.GCStats stats = factory.getGCStats();

      writingStatisticsTo(out)
        .put("Number of BDD nodes", factory.getNodeNum())
        .put("Size of BDD node table", factory.getNodeTableSize())

<<<<<<< HEAD
      // cache size is currently always 1000
      //out.println("Size of BDD cache:                   " + factory.getCacheSize());

      BDDFactory.GCStats stats = factory.getGCStats();
      out.println("Time for BDD garbage collection:     " + Timer.formatTime(stats.sumtime) + " (in " + stats.num + " runs)");
      // unfortunately, factory.getCacheStats() returns an empty object
      // because statistics collection for the cache is disabled in the library
=======
        // Cache size is currently always equal to bddCacheSize,
        // unfortunately the library does not update it on cache resizes.
        //.put("Size of BDD cache", factory.getCacheSize())

        .put(cleanupQueueSize)
        .put(cleanupTimer)

        .put("Time for BDD garbage collection", Timer.formatTime(stats.sumtime) + " (in " + stats.num + " runs)")
        ;

      // Cache stats are disabled in JFactory (CACHESTATS = false)
      //out.println(factory.getCacheStats());
>>>>>>> 30d65383
    } catch (UnsupportedOperationException e) {
      // Not all factories might have all statistics supported.
      // As statistics are not that important, just ignore it.
    }
  }

  private BDD createNewVar() {
    if (nextvar >= varcount) {
      varcount *= 1.5;
      factory.setVarNum(varcount);
    }
    BDD ret = factory.ithVar(nextvar++);

    return ret;
  }

  @Override
  public BDDRegion createPredicate() {
    cleanupReferences();
    return wrap(createNewVar());
  }

  // Code for connecting the Java GC and the BDD library GC
  // When a Java object is freed, we need to tell the library.
  // The method with PhantomReferences is a better way then using finalize().
  // In order for this to work, two invariants must hold:
  // - No two BDDRegion objects point to the same BDD instance.
  // - All BDDRegion objects get created by the wrap(BBD) method.
  // For all BDD objects which do not get wrapped in a BDDRegion,
  // free() must be called manually.

  // The reference objects will appear in this queue as soon as their target object was GCed.
  private final ReferenceQueue<BDDRegion> referenceQueue = new ReferenceQueue<BDDRegion>();

  // In this map we store the info which BDD to free after a BDDRegion object was GCed.
  private final Map<PhantomReference<BDDRegion>, BDD> referenceMap = Maps.newIdentityHashMap();

  /**
   * Cleanup all references to BDDs that are no longer needed.
   * We call this method from all public methods, so that this gets done as soon
   * as possible.
   * Usually we would do this in a daemon thread in the background, but the
   * BDD library is not multi-threaded.
   */
  private void cleanupReferences() {
    cleanupTimer.start();
    try {
      int count = 0;
      PhantomReference<? extends BDDRegion> ref;
      while ((ref = (PhantomReference<? extends BDDRegion>)referenceQueue.poll()) != null) {
        count++;

        BDD bdd = referenceMap.remove(ref);
        assert bdd != null;
        bdd.free();
      }
      cleanupQueueSize.setNextValue(count);
    } finally {
      cleanupTimer.stop();
    }
  }

  /**
   * Wrap a BDD object in a BDDRegion and register it so that we can free the
   * BDD after the BDDRegion was garbage collected.
   * Always use this method, and never the BDDRegion constructor directly.
   */
  private BDDRegion wrap(BDD bdd) {
    BDDRegion region = new BDDRegion(bdd);

    PhantomReference<BDDRegion> ref = new PhantomReference<BDDRegion>(region, referenceQueue);
    referenceMap.put(ref, bdd);

    return region;
  }

  private BDD unwrap(Region region) {
    return ((BDDRegion) region).getBDD();
  }

  @Override
  public boolean entails(Region pF1, Region pF2) {
    cleanupReferences();

    // check entailment using BDDs: create the BDD representing
    // the implication, and check that it is the TRUE formula
    BDD imp = unwrap(pF1).imp(unwrap(pF2));

    boolean result = imp.isOne();
    imp.free();
    return result;
  }

  @Override
  public Region makeTrue() {
    cleanupReferences();

    return trueFormula;
  }

  @Override
  public Region makeFalse() {
    cleanupReferences();

    return falseFormula;
  }

  @Override
  public Region makeAnd(Region pF1, Region pF2) {
    cleanupReferences();

    return wrap(unwrap(pF1).and(unwrap(pF2)));
  }

  @Override
  public Region makeNot(Region pF) {
    cleanupReferences();

    return wrap(unwrap(pF).not());
  }

  @Override
  public Region makeOr(Region pF1, Region pF2) {
    cleanupReferences();

    return wrap(unwrap(pF1).or(unwrap(pF2)));
  }

  @Override
  public Region makeEqual(Region pF1, Region pF2) {
    cleanupReferences();

    return wrap(unwrap(pF1).biimp(unwrap(pF2)));
  }

  @Override
  public Region makeUnequal(Region pF1, Region pF2) {
    cleanupReferences();

    return wrap(unwrap(pF1).xor(unwrap(pF2)));
  }

  @Override
  public Triple<Region, Region, Region> getIfThenElse(Region pF) {
    cleanupReferences();

    BDD f = unwrap(pF);

    Region predicate = wrap(factory.ithVar(f.var()));
    Region fThen = wrap(f.high());
    Region fElse = wrap(f.low());

    return Triple.of(predicate, fThen, fElse);
  }

  @Override
  public Region makeExists(Region pF1, Region... pF2) {
    cleanupReferences();

    // we use id() to get copies of the BDDs, otherwise we would delete them
    BDD f = unwrap(pF2[0]).id();
    for (int i = 1; i < pF2.length; i++) {
      f.andWith(unwrap(pF2[i]).id());
    }
    Region result = wrap(unwrap(pF1).exist(f));
    f.free();

    return result;
  }

<<<<<<< HEAD
=======
  @Override
  public Set<Region> extractPredicates(Region pF) {
    cleanupReferences();

    BDD f = unwrap(pF);
    int[] vars = f.scanSet();
    if (vars == null) {
      return ImmutableSet.of();
    }

    ImmutableSet.Builder<Region> predicateBuilder = ImmutableSet.builder();
    for (int var : vars) {
      predicateBuilder.add(wrap(factory.ithVar(var)));
    }
    return predicateBuilder.build();
  }

  @Override
  public RegionBuilder builder(ShutdownNotifier pShutdownNotifier) {
    return new BDDRegionBuilder(pShutdownNotifier);
  }

  private class BDDRegionBuilder implements RegionBuilder {

    private final ShutdownNotifier shutdownNotifier;

    private BDDRegionBuilder(ShutdownNotifier pShutdownNotifier) {
      shutdownNotifier = pShutdownNotifier;
    }

    // Invariant: currentCube and everything in cubes
    // is allowed to be mutated/destroyed, i.e., there is no other reference to it.
    private BDD currentCube = null;

    // Invariants:
    // cubes contains a number of BDDs, whose disjunction makes up the result.
    // cubes may also contain null values, which are to be ignored,
    // but there is always at least one non-null value (if the list is not empty).
    // The cube at index i is one built from i+1 models.
    // When inserting, we find the left-most place in the list where we can insert.
    // If the list is empty, we just add the cube at position 0.
    // If this position is filled, we take the new cube and the cube from position 0,
    // disjunct them and try storing the result at position 1,
    // iteratively increasing the position.
    // This is used to create balanced disjunctions
    // instead of using a single growing BDD,
    // while at the same time limiting the number of stored BDDs
    // (log(numOfCubes) many).
    private final List<BDD> cubes = new ArrayList<>();

    @Override
    public void startNewConjunction() {
      checkState(currentCube == null);
      // one() creates new BDD
      currentCube = factory.one(); // true
    }

    @Override
    public void addPositiveRegion(Region r) {
      checkState(currentCube != null);
      // call id() for copy
      currentCube.andWith(((BDDRegion)r).getBDD().id());
    }

    @Override
    public void addNegativeRegion(Region r) {
      checkState(currentCube != null);
      // not() creates new BDD
      currentCube.andWith(((BDDRegion)r).getBDD().not());
    }

    @Override
    public void finishConjunction() {
      checkState(currentCube != null);

      for (int i = 0; i < cubes.size(); i++) {
        BDD cubeAtI = cubes.get(i);

        if (cubeAtI == null) {
          cubes.set(i, currentCube);
          currentCube = null;
          return;
        } else {
          currentCube.orWith(cubeAtI);
          cubes.set(i, null);
        }
      }

      if (currentCube != null) {
        cubes.add(currentCube);
        currentCube = null;
      }
    }

    @Override
    public Region getResult() throws InterruptedException {
      checkState(currentCube == null);
      if (cubes.isEmpty()) {
        return falseFormula;
      } else {
        buildBalancedOr();
        // call id() for copy
        return wrap(Iterables.getOnlyElement(cubes).id());
      }
    }

    private void buildBalancedOr() throws InterruptedException {
      BDD result = factory.zero(); // false

      for (BDD cube : cubes) {
        if (cube != null) {
          shutdownNotifier.shutdownIfNecessary();
          result.orWith(cube);
        }
      }
      cubes.clear();
      cubes.add(result);
      assert (cubes.size() == 1);
    }

    @Override
    public void close() {
      checkState(currentCube == null);
      for (BDD bdd : cubes) {
        bdd.free();
      }
      cubes.clear();
    }
  }

  @Override
  public Region fromFormula(BooleanFormula pF, FormulaManagerView fmgr,
      Function<BooleanFormula, Region> atomToRegion) {
    cleanupReferences();

    BooleanFormulaManagerView bfmgr = fmgr.getBooleanFormulaManager();
    if (bfmgr.isFalse(pF)) {
      return makeFalse();
    }

    if (bfmgr.isTrue(pF)) {
      return makeTrue();
    }


    try (FormulaToRegionConverter converter = new FormulaToRegionConverter(fmgr, atomToRegion)) {
      return wrap(converter.visit(pF));
    }
  }

  /**
   * Class for creating BDDs out of a formula.
   * This class directly uses the BDD objects and their manual reference counting,
   * because for large formulas, the performance impact of creating BDDRegion
   * objects, putting them into the referenceMap and referenceQueue,
   * gc'ing the BDDRegions again, and calling cleanupReferences() would be too big.
   */
  private class FormulaToRegionConverter extends BooleanFormulaManagerView.BooleanFormulaVisitor<BDD>
                                         implements AutoCloseable {

    private final Function<BooleanFormula, Region> atomToRegion;
    private final Map<BooleanFormula, BDD> cache = new HashMap<>();

    FormulaToRegionConverter(FormulaManagerView pFmgr,
        Function<BooleanFormula, Region> pAtomToRegion) {
      super(pFmgr);
      atomToRegion = pAtomToRegion;
    }

    @Override
    protected BDD visitTrue() {
      return factory.one();
    }

    @Override
    protected BDD visitFalse() {
      return factory.zero();
    }

    @Override
    public BDD visitAtom(BooleanFormula pAtom) {
      return ((BDDRegion)atomToRegion.apply(pAtom)).getBDD().id();
    }

    private BDD convert(BooleanFormula pOperand) {
      BDD operand = cache.get(pOperand);
      if (operand == null) {
        operand = visit(pOperand);
        cache.put(pOperand, operand);
      }
      return operand.id(); // copy BDD so the one in the cache won't be consumed
    }

    @Override
    public void close() {
      for (BDD bdd : cache.values()) {
        bdd.free();
      }
      cache.clear();
    }

    @Override
    public BDD visitNot(BooleanFormula pOperand) {
      BDD operand = convert(pOperand);
      BDD result = operand.not();
      operand.free();
      return result;
    }

    private BDD visitBinary(BooleanFormula pOperand1, BooleanFormula pOperand2,
        BDDFactory.BDDOp operator) {

      BDD operand1 = convert(pOperand1);
      BDD operand2 = convert(pOperand2);

      // optimization: applyWith() destroys arg0 and arg1,
      // but this is ok, because we would free them otherwise anyway
      return operand1.applyWith(operand2, operator);
    }

    private BDD visitMulti(BDDFactory.BDDOp operator, BooleanFormula... pOperands) {
      checkArgument(pOperands.length >= 2);

      BDD result = convert(pOperands[0]);
      for (int i = 1; i < pOperands.length; i++) {
        // optimization: applyWith() destroys arg0 and arg1,
        // but this is ok, because we would free them otherwise anyway
        result = result.applyWith(convert(pOperands[i]), operator);
      }

      return result;
    }

    @Override
    public BDD visitAnd(BooleanFormula... pOperands) {
      return visitMulti(BDDFactory.and, pOperands);
    }

    @Override
    public BDD visitOr(BooleanFormula... pOperands) {
      return visitMulti(BDDFactory.or, pOperands);
    }

    @Override
    public BDD visitEquivalence(BooleanFormula pOperand1, BooleanFormula pOperand2) {
      return visitBinary(pOperand1, pOperand2, BDDFactory.biimp);
    }

    @Override
    protected BDD visitImplication(BooleanFormula pOperand1, BooleanFormula pOperand2) {
      return visitBinary(pOperand1, pOperand2, BDDFactory.imp);
    }

    @Override
    public BDD visitIfThenElse(BooleanFormula pCondition,
        BooleanFormula pThenFormula, BooleanFormula pElseFormula) {
      BDD condition = convert(pCondition);
      BDD thenBDD = convert(pThenFormula);
      BDD elseBDD = convert(pElseFormula);

      BDD result = condition.ite(thenBDD, elseBDD);

      condition.free();
      thenBDD.free();
      elseBDD.free();
      return result;
    }
  }


>>>>>>> 30d65383
  public String getVersion() {
    return factory.getVersion();
  }
}<|MERGE_RESOLUTION|>--- conflicted
+++ resolved
@@ -30,13 +30,11 @@
 import java.lang.ref.PhantomReference;
 import java.lang.ref.ReferenceQueue;
 import java.lang.reflect.Method;
-<<<<<<< HEAD
-=======
 import java.util.ArrayList;
 import java.util.HashMap;
 import java.util.List;
->>>>>>> 30d65383
 import java.util.Map;
+import java.util.Set;
 import java.util.logging.Level;
 
 import net.sf.javabdd.BDD;
@@ -49,11 +47,6 @@
 import org.sosy_lab.common.configuration.InvalidConfigurationException;
 import org.sosy_lab.common.configuration.Option;
 import org.sosy_lab.common.configuration.Options;
-<<<<<<< HEAD
-import org.sosy_lab.cpachecker.util.predicates.interfaces.Region;
-import org.sosy_lab.cpachecker.util.predicates.interfaces.RegionManager;
-
-=======
 import org.sosy_lab.cpachecker.core.ShutdownNotifier;
 import org.sosy_lab.cpachecker.util.predicates.interfaces.BooleanFormula;
 import org.sosy_lab.cpachecker.util.predicates.interfaces.Region;
@@ -67,7 +60,6 @@
 import com.google.common.base.Function;
 import com.google.common.collect.ImmutableSet;
 import com.google.common.collect.Iterables;
->>>>>>> 30d65383
 import com.google.common.collect.Maps;
 
 /**
@@ -93,8 +85,6 @@
   // documentation of the packages can be found at source of BDDFactory.init()
   private String bddPackage = "java";
 
-<<<<<<< HEAD
-=======
   @Option(description="Initial size of the BDD node table.")
   private int initBddNodeTableSize = 10000;
 
@@ -108,7 +98,6 @@
   private final StatInt cleanupQueueSize = new StatInt(StatKind.AVG, "Size of BDD node cleanup queue");
   private final StatTimer cleanupTimer = new StatTimer("Time for BDD node cleanup");
 
->>>>>>> 30d65383
   private final LogManager logger;
   private final BDDFactory factory;
   private final Region trueFormula;
@@ -120,7 +109,7 @@
   private BDDRegionManager(Configuration config, LogManager pLogger) throws InvalidConfigurationException {
     config.inject(this);
     logger = pLogger;
-    factory = BDDFactory.init(bddPackage, 10000, 1000);
+    factory = BDDFactory.init(bddPackage, initBddNodeTableSize, bddCacheSize);
 
     // register callbacks for logging
     try {
@@ -151,6 +140,8 @@
     }
 
     factory.setVarNum(varcount);
+    factory.setCacheRatio(bddCacheRatio);
+
     trueFormula = new BDDRegion(factory.one());
     falseFormula = new BDDRegion(factory.zero());
   }
@@ -206,15 +197,6 @@
         .put("Number of BDD nodes", factory.getNodeNum())
         .put("Size of BDD node table", factory.getNodeTableSize())
 
-<<<<<<< HEAD
-      // cache size is currently always 1000
-      //out.println("Size of BDD cache:                   " + factory.getCacheSize());
-
-      BDDFactory.GCStats stats = factory.getGCStats();
-      out.println("Time for BDD garbage collection:     " + Timer.formatTime(stats.sumtime) + " (in " + stats.num + " runs)");
-      // unfortunately, factory.getCacheStats() returns an empty object
-      // because statistics collection for the cache is disabled in the library
-=======
         // Cache size is currently always equal to bddCacheSize,
         // unfortunately the library does not update it on cache resizes.
         //.put("Size of BDD cache", factory.getCacheSize())
@@ -227,7 +209,6 @@
 
       // Cache stats are disabled in JFactory (CACHESTATS = false)
       //out.println(factory.getCacheStats());
->>>>>>> 30d65383
     } catch (UnsupportedOperationException e) {
       // Not all factories might have all statistics supported.
       // As statistics are not that important, just ignore it.
@@ -260,7 +241,7 @@
   // free() must be called manually.
 
   // The reference objects will appear in this queue as soon as their target object was GCed.
-  private final ReferenceQueue<BDDRegion> referenceQueue = new ReferenceQueue<BDDRegion>();
+  private final ReferenceQueue<BDDRegion> referenceQueue = new ReferenceQueue<>();
 
   // In this map we store the info which BDD to free after a BDDRegion object was GCed.
   private final Map<PhantomReference<BDDRegion>, BDD> referenceMap = Maps.newIdentityHashMap();
@@ -298,7 +279,7 @@
   private BDDRegion wrap(BDD bdd) {
     BDDRegion region = new BDDRegion(bdd);
 
-    PhantomReference<BDDRegion> ref = new PhantomReference<BDDRegion>(region, referenceQueue);
+    PhantomReference<BDDRegion> ref = new PhantomReference<>(region, referenceQueue);
     referenceMap.put(ref, bdd);
 
     return region;
@@ -368,6 +349,13 @@
     cleanupReferences();
 
     return wrap(unwrap(pF1).xor(unwrap(pF2)));
+  }
+
+
+  @Override
+  public Region makeIte(Region pF1, Region pF2, Region pF3) {
+    cleanupReferences();
+    return wrap(unwrap(pF1).ite(unwrap(pF2), unwrap(pF3)));
   }
 
   @Override
@@ -398,8 +386,6 @@
     return result;
   }
 
-<<<<<<< HEAD
-=======
   @Override
   public Set<Region> extractPredicates(Region pF) {
     cleanupReferences();
@@ -670,7 +656,6 @@
   }
 
 
->>>>>>> 30d65383
   public String getVersion() {
     return factory.getVersion();
   }
