--- conflicted
+++ resolved
@@ -118,53 +118,8 @@
       for (int i = 0; i < ioHelper.getNumPartitions() && checkResult.get(); i++) {
         partitionsAvailable.acquire();
 
-<<<<<<< HEAD
-        index = certificate.size();
-        coveringInCurrentPartition.clear();
-
-        // add nodes of partition
-        addToCurrentCoveringNodes(coveringInCurrentPartition, ioHelper.getPartition(i).getFirst());
-        inPartition.putAll(coveringInCurrentPartition);
-        for (AbstractState checkState : ioHelper.getPartition(i).getFirst()) {
-          certificate.add(checkState);
-        }
-
-        // add adjacent nodes of other partition
-        addToCurrentCoveringNodes(coveringInCurrentPartition, ioHelper.getPartition(i).getSecond());
-
-        while (index < certificate.size() && checkResult.get()) {
-          shutdownNotifier.shutdownIfNecessary();
-
-          checkedState = certificate.get(index++);
-
-          // compute successors
-          try {
-            successors = cpa.getTransferRelation().getAbstractSuccessors(checkedState, initPrec);
-
-
-            for (AbstractState successor : successors) {
-              // check if covered
-              if (!cpa.getStopOperator().stop(successor,
-                  coveringInCurrentPartition.get(AbstractStates.extractLocation(successor)), initPrec)) {
-                certificate.add(successor);
-                if (certificate.size() > ioHelper.getSavedReachedSetSize()) {
-                  logger.log(Level.SEVERE, "Checking failed, recomputed certificate bigger than original reached set.");
-                  return false;
-                }
-              }
-            }
-          } catch (CPATransferException | InterruptedException e) {
-            logger.log(Level.SEVERE, "Checking failed, successor computation failed");
-            return false;
-          } catch (CPAException e) {
-            logger.log(Level.SEVERE, "Checking failed, checking successor coverage failed");
-            return false;
-          }
-
-=======
         if(!checkResult.get()){
           return false;
->>>>>>> 6b85926e
         }
 
         checker.checkPartition(i);
