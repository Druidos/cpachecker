--- conflicted
+++ resolved
@@ -126,13 +126,9 @@
 
       // set the path from the exception as the target path
       // so it can be used for debugging
-<<<<<<< HEAD
-      argCpa.addFeasibleCounterexample(lastElement, CounterexampleInfo.feasible(e.getErrorPath(), RichModel
-=======
       // we don't know if the path is precise here, so we assume it is imprecise
       // (this only affects the CEXExporter)
-      argCpa.addCounterexample(lastElement, CounterexampleInfo.feasible(e.getErrorPath(), RichModel
->>>>>>> 64e265ea
+      argCpa.addFeasibleCounterexample(lastElement, CounterexampleInfo.feasible(e.getErrorPath(), RichModel
           .empty()));
       throw e;
     }
