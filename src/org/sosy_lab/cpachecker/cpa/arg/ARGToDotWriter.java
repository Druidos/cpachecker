--- conflicted
+++ resolved
@@ -35,15 +35,6 @@
 import org.sosy_lab.cpachecker.cfa.model.CFANode;
 import org.sosy_lab.cpachecker.cfa.model.FunctionEntryNode;
 import org.sosy_lab.cpachecker.cfa.model.FunctionExitNode;
-<<<<<<< HEAD
-import org.sosy_lab.cpachecker.cpa.automaton.AutomatonState;
-import org.sosy_lab.cpachecker.cpa.callstack.CallstackState;
-import org.sosy_lab.cpachecker.cpa.predicate.PredicateAbstractState;
-import org.sosy_lab.cpachecker.cpa.rtt.RTTState;
-import org.sosy_lab.cpachecker.cpa.seplogic.SeplogicState;
-import org.sosy_lab.cpachecker.cpa.value.ValueAnalysisState;
-=======
->>>>>>> c726dfd1
 import org.sosy_lab.cpachecker.util.AbstractStates;
 
 import com.google.common.base.Function;
@@ -313,41 +304,7 @@
     builder.append("\\n");
     builder.append(currentElement.toDOTLabel());
 
-<<<<<<< HEAD
-    PredicateAbstractState abstraction = AbstractStates.extractStateByType(currentElement, PredicateAbstractState.class);
-    if (abstraction != null && abstraction.isAbstractionState()) {
-      builder.append("\\n");
-      builder.append(abstraction.getAbstractionFormula().toString().replace("(`and` ","\\n(`and` "));
-    }
-
-    ValueAnalysisState explicit = AbstractStates.extractStateByType(currentElement, ValueAnalysisState.class);
-    if (explicit != null) {
-      builder.append("\\n");
-      builder.append(explicit.toCompactString());
-    }
-
-    RTTState rtt = AbstractStates.extractStateByType(currentElement, RTTState.class);
-    if (rtt != null) {
-      builder.append("\\n");
-      appendTo(builder, rtt);
-    }
-
-    CallstackState css = AbstractStates.extractStateByType(currentElement, CallstackState.class);
-    if (css != null) {
-      builder.append("\\n");
-      builder.append(css.getStack());
-    }
-
-    SeplogicState sls = AbstractStates.extractStateByType(currentElement, SeplogicState.class);
-    if (sls != null) {
-      builder.append("\\n");
-      builder.append(sls.toString().replaceAll("\\*", "\\\\n*"));
-    }
-
-    return builder.toString();
-=======
     return builder.toString().trim();
->>>>>>> c726dfd1
   }
 
   private static String determineColor(ARGState currentElement) {
