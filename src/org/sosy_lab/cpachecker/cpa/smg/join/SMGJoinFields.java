/*
 *  CPAchecker is a tool for configurable software verification.
 *  This file is part of CPAchecker.
 *
 *  Copyright (C) 2007-2014  Dirk Beyer
 *  All rights reserved.
 *
 *  Licensed under the Apache License, Version 2.0 (the "License");
 *  you may not use this file except in compliance with the License.
 *  You may obtain a copy of the License at
 *
 *      http://www.apache.org/licenses/LICENSE-2.0
 *
 *  Unless required by applicable law or agreed to in writing, software
 *  distributed under the License is distributed on an "AS IS" BASIS,
 *  WITHOUT WARRANTIES OR CONDITIONS OF ANY KIND, either express or implied.
 *  See the License for the specific language governing permissions and
 *  limitations under the License.
 *
 *
 *  CPAchecker web page:
 *    http://cpachecker.sosy-lab.org
 */
package org.sosy_lab.cpachecker.cpa.smg.join;

import com.google.common.collect.Iterables;

import org.sosy_lab.cpachecker.cpa.smg.SMGEdgeHasValue;
import org.sosy_lab.cpachecker.cpa.smg.SMGEdgeHasValueFilter;
import org.sosy_lab.cpachecker.cpa.smg.SMGInconsistentException;
import org.sosy_lab.cpachecker.cpa.smg.SMGValueFactory;
import org.sosy_lab.cpachecker.cpa.smg.graphs.SMG;
import org.sosy_lab.cpachecker.cpa.smg.objects.SMGObject;

import java.util.BitSet;
import java.util.Collections;
import java.util.HashSet;
import java.util.Map.Entry;
import java.util.NavigableMap;
import java.util.Set;
import java.util.TreeMap;

class SMGJoinFields {
  private final SMG newSMG1;
  private final SMG newSMG2;
  private SMGJoinStatus status = SMGJoinStatus.EQUAL;

  public SMGJoinFields(final SMG pSMG1, final SMG pSMG2, SMGObject pObj1, SMGObject pObj2) {
    if (pObj1.getSize() != pObj2.getSize()) {
      throw new IllegalArgumentException("SMGJoinFields object arguments need to have identical size");
    }
    if (! (pSMG1.getObjects().contains(pObj1) && pSMG2.getObjects().contains(pObj2))) {
      throw new IllegalArgumentException("SMGJoinFields object arguments need to be included in parameter SMGs");
    }

    BitSet origNull1 = pSMG1.getNullBytesForObject(pObj1);
    BitSet origNull2 = pSMG2.getNullBytesForObject(pObj2);

    Set<SMGEdgeHasValue> H1Prime = getCompatibleHVEdgeSet(pSMG1, pSMG2, pObj1, pObj2);
    pSMG1.replaceHVSet(H1Prime);
    Set<SMGEdgeHasValue> H2Prime = getCompatibleHVEdgeSet(pSMG2, pSMG1, pObj2, pObj1);
    pSMG2.replaceHVSet(H2Prime);

    BitSet newNull1 = pSMG1.getNullBytesForObject(pObj1);
    BitSet newNull2 = pSMG2.getNullBytesForObject(pObj2);

    status = joinFieldsRelaxStatus(origNull1, newNull1, status, SMGJoinStatus.RIGHT_ENTAIL);
    status = joinFieldsRelaxStatus(origNull2, newNull2, status, SMGJoinStatus.LEFT_ENTAIL);

    Set<SMGEdgeHasValue> smg2Extension = mergeNonNullHasValueEdges(pSMG1, pSMG2, pObj1, pObj2);
    Set<SMGEdgeHasValue> smg1Extension = mergeNonNullHasValueEdges(pSMG2, pSMG1, pObj2, pObj1);

    H1Prime.addAll(smg1Extension);
    H2Prime.addAll(smg2Extension);

    pSMG1.replaceHVSet(H1Prime);
    pSMG2.replaceHVSet(H2Prime);

    newSMG1 = pSMG1;
    newSMG2 = pSMG2;
  }

  public SMGJoinStatus getStatus() {
    return status;
  }

  public SMG getSMG1() {
    return newSMG1;
  }

  public SMG getSMG2() {
    return newSMG2;
  }

  public static Set<SMGEdgeHasValue> mergeNonNullHasValueEdges(SMG pSMG1, SMG pSMG2, SMGObject pObj1, SMGObject pObj2) {
    Set<SMGEdgeHasValue> returnSet = new HashSet<>();

    SMGEdgeHasValueFilter filterForSMG1 = SMGEdgeHasValueFilter.objectFilter(pObj1);
    SMGEdgeHasValueFilter filterForSMG2 = SMGEdgeHasValueFilter.objectFilter(pObj2);
    filterForSMG1.filterNotHavingValue(pSMG1.getNullValue());

    for (SMGEdgeHasValue edge : pSMG1.getHVEdges(filterForSMG1)) {
      filterForSMG2.filterAtOffset(edge.getOffset());
      if (pSMG2.getHVEdges(filterForSMG2).size() == 0) {
        returnSet.add(new SMGEdgeHasValue(edge.getType(), edge.getOffset(), pObj2, SMGValueFactory.getNewValue()));
      }
    }

    return Collections.unmodifiableSet(returnSet);
  }

<<<<<<< HEAD
  public static SMGJoinStatus joinFieldsRelaxStatus(SMG pOrigSMG, SMG pNewSMG,
      SMGJoinStatus pCurStatus, SMGJoinStatus pNewStatus, SMGObject pObject) {
    TreeMap<Integer, Integer> origNullEdges = pOrigSMG.getNullEdgesMapOffsetToSizeForObject(pObject);
    TreeMap<Integer, Integer> newNullEdges = pNewSMG.getNullEdgesMapOffsetToSizeForObject(pObject);
    for (Entry<Integer, Integer> origEdge : origNullEdges.entrySet()) {
      Entry<Integer, Integer> newFloorEntry = newNullEdges.floorEntry(origEdge.getKey());
      if (newFloorEntry == null || newFloorEntry.getValue() + newFloorEntry.getKey() <
                                    origEdge.getValue() + origEdge.getKey()) {
=======
  public static SMGJoinStatus joinFieldsRelaxStatus(BitSet pOrigNull, BitSet pNewNull,
      SMGJoinStatus pCurStatus, SMGJoinStatus pNewStatus) {

    for (int i = 0; i < pOrigNull.length(); i++) {
      if (pOrigNull.get(i) && (!pNewNull.get(i))) {
>>>>>>> ab82c4e4
        return SMGJoinStatus.updateStatus(pCurStatus, pNewStatus);
      }
    }
    return pCurStatus;
  }

  static public Set<SMGEdgeHasValue> getCompatibleHVEdgeSet(SMG pSMG1, SMG pSMG2, SMGObject pObj1, SMGObject pObj2) {
    Set<SMGEdgeHasValue> newHVSet = SMGJoinFields.getHVSetWithoutNullValuesOnObject(pSMG1, pObj1);

    newHVSet.addAll(SMGJoinFields.getHVSetOfCommonNullValues(pSMG1, pSMG2, pObj1, pObj2));
    newHVSet.addAll(SMGJoinFields.getHVSetOfMissingNullValues(pSMG1, pSMG2, pObj1, pObj2));

    return newHVSet;
  }

  static public Set<SMGEdgeHasValue> getHVSetOfMissingNullValues(SMG pSMG1, SMG pSMG2, SMGObject pObj1, SMGObject pObj2) {
    Set<SMGEdgeHasValue> retset = new HashSet<>();

    SMGEdgeHasValueFilter nonNullPtrInSmg2 = SMGEdgeHasValueFilter.objectFilter(pObj2);
    nonNullPtrInSmg2.filterNotHavingValue(pSMG2.getNullValue());

    SMGEdgeHasValueFilter nonNullPtrInSmg1 = SMGEdgeHasValueFilter.objectFilter(pObj1);
    nonNullPtrInSmg1.filterNotHavingValue(pSMG1.getNullValue());

    for (SMGEdgeHasValue edge : pSMG2.getHVEdges(nonNullPtrInSmg2)) {
      if (! pSMG2.isPointer(edge.getValue())) {
        continue;
      }

      nonNullPtrInSmg1.filterAtOffset(edge.getOffset());

      if (pSMG1.getHVEdges(nonNullPtrInSmg1).size() == 0) {

        TreeMap <Integer, Integer> newNullEdgesOffsetToSize =
            pSMG1.getNullEdgesMapOffsetToSizeForObject(pObj1);

        int min = edge.getOffset();
        int max = edge.getOffset() + edge.getSizeInBits(pSMG1.getMachineModel());

        Entry<Integer, Integer> floorEntry = newNullEdgesOffsetToSize.floorEntry(min);
        if (floorEntry != null && floorEntry.getValue() + floorEntry.getKey() >= max ) {
          retset.add(new SMGEdgeHasValue(edge.getType(), edge.getOffset(), pObj1, pSMG1.getNullValue()));
        }
      }
    }
    return retset;
  }

  static private SMGEdgeHasValue getNullEdgesIntersection(Entry<Integer, Integer> first, Entry<Integer,
      Integer> next, SMGObject pObj1, SMG pSMG1) {
    int resultOffset = Integer.max(first.getKey(), next.getKey());
    int resultSize = Integer.min(first.getValue() + first.getKey(), next.getValue() + next.getKey()) - resultOffset;
    return new SMGEdgeHasValue(resultSize, resultOffset, pObj1, pSMG1.getNullValue());
  }

  static public Set<SMGEdgeHasValue> getHVSetOfCommonNullValues(SMG pSMG1, SMG pSMG2, SMGObject pObj1, SMGObject pObj2) {
    Set<SMGEdgeHasValue> retset = new HashSet<>();
    TreeMap<Integer, Integer> map1 = pSMG1.getNullEdgesMapOffsetToSizeForObject(pObj1);
    TreeMap<Integer, Integer> map2 = pSMG2.getNullEdgesMapOffsetToSizeForObject(pObj2);
    for (Entry<Integer, Integer> entry1 : map1.entrySet()) {
      NavigableMap<Integer, Integer> subMap =
          map2.subMap(entry1.getKey(), true, entry1.getKey() + entry1.getValue(), false);
      for (Entry<Integer, Integer> entry2 : subMap.entrySet()) {
        retset.add(getNullEdgesIntersection(entry1, entry2, pObj1, pSMG1));
      }
    }
    for (Entry<Integer, Integer> entry2 : map2.entrySet()) {
      NavigableMap<Integer, Integer> subMap =
          map1.subMap(entry2.getKey(), false, entry2.getKey() + entry2.getValue(), false);
      for (Entry<Integer, Integer> entry1 : subMap.entrySet()) {
        retset.add(getNullEdgesIntersection(entry2, entry1, pObj1, pSMG1));
      }
    }

    return Collections.unmodifiableSet(retset);
  }

  static public Set<SMGEdgeHasValue> getHVSetWithoutNullValuesOnObject(SMG pSMG, SMGObject pObj) {
    Set<SMGEdgeHasValue> retset = new HashSet<>();
    retset.addAll(pSMG.getHVEdges());

    SMGEdgeHasValueFilter nullValueFilter = SMGEdgeHasValueFilter.objectFilter(pObj);
    nullValueFilter.filterHavingValue(pSMG.getNullValue());

    retset.removeAll(pSMG.getHVEdges(nullValueFilter));

    return retset;
  }

  private static void checkResultConsistencySingleSide(SMG pSMG1, SMGEdgeHasValueFilter nullEdges1,
                                                       SMG pSMG2, SMGObject pObj2, TreeMap<Integer, Integer> nullEdgesInSMG2) throws SMGInconsistentException {
    for (SMGEdgeHasValue edgeInSMG1 : pSMG1.getHVEdges(nullEdges1)) {
      int start = edgeInSMG1.getOffset();
      int byte_after_end = start + edgeInSMG1.getSizeInBits(pSMG1.getMachineModel());
      SMGEdgeHasValueFilter filter = SMGEdgeHasValueFilter.objectFilter(pObj2)
                                                          .filterAtOffset(edgeInSMG1.getOffset())
                                                          .filterByType(edgeInSMG1.getType());
      Set<SMGEdgeHasValue> hvInSMG2Set = pSMG2.getHVEdges(filter);

      SMGEdgeHasValue hvInSMG2;
      if (hvInSMG2Set.size() > 0) {
        hvInSMG2 = Iterables.getOnlyElement(hvInSMG2Set);
      } else {
        hvInSMG2 = null;
      }

      Entry<Integer, Integer> floorEntry = nullEdgesInSMG2.floorEntry(start);
      int nextNotNullBit = (floorEntry == null) ? start : Integer.max(start, floorEntry.getKey() +
          floorEntry.getValue());
      if (hvInSMG2 == null || ( nextNotNullBit < byte_after_end && ! pSMG2.isPointer(hvInSMG2.getValue()))) {
        throw new SMGInconsistentException("SMGJoinFields output assertions do not hold");
      }
    }
  }

  public static void checkResultConsistency(SMG pSMG1, SMG pSMG2, SMGObject pObj1, SMGObject pObj2) throws SMGInconsistentException {
    SMGEdgeHasValueFilter nullEdges1 = SMGEdgeHasValueFilter.objectFilter(pObj1).filterHavingValue(pSMG1.getNullValue());
    SMGEdgeHasValueFilter nullEdges2 = SMGEdgeHasValueFilter.objectFilter(pObj2).filterHavingValue(pSMG2.getNullValue());
    TreeMap<Integer, Integer> nullEdgesInSMG1 = pSMG1.getNullEdgesMapOffsetToSizeForObject(pObj1);
    TreeMap<Integer, Integer> nullEdgesInSMG2 = pSMG2.getNullEdgesMapOffsetToSizeForObject(pObj2);

    if (pSMG1.getHVEdges(SMGEdgeHasValueFilter.objectFilter(pObj1)).size() != pSMG2.getHVEdges(SMGEdgeHasValueFilter.objectFilter(pObj2)).size()) {
      throw new SMGInconsistentException("SMGJoinFields output assertion does not hold: the objects do not have identical sets of fields");
    }

    checkResultConsistencySingleSide(pSMG1, nullEdges1, pSMG2, pObj2, nullEdgesInSMG2);
    checkResultConsistencySingleSide(pSMG2, nullEdges2, pSMG1, pObj1, nullEdgesInSMG1);
  }
}<|MERGE_RESOLUTION|>--- conflicted
+++ resolved
@@ -53,19 +53,16 @@
       throw new IllegalArgumentException("SMGJoinFields object arguments need to be included in parameter SMGs");
     }
 
-    BitSet origNull1 = pSMG1.getNullBytesForObject(pObj1);
-    BitSet origNull2 = pSMG2.getNullBytesForObject(pObj2);
+    final SMG origSMG1 = new SMG(pSMG1);
+    final SMG origSMG2 = new SMG(pSMG2);
 
     Set<SMGEdgeHasValue> H1Prime = getCompatibleHVEdgeSet(pSMG1, pSMG2, pObj1, pObj2);
     pSMG1.replaceHVSet(H1Prime);
     Set<SMGEdgeHasValue> H2Prime = getCompatibleHVEdgeSet(pSMG2, pSMG1, pObj2, pObj1);
     pSMG2.replaceHVSet(H2Prime);
 
-    BitSet newNull1 = pSMG1.getNullBytesForObject(pObj1);
-    BitSet newNull2 = pSMG2.getNullBytesForObject(pObj2);
-
-    status = joinFieldsRelaxStatus(origNull1, newNull1, status, SMGJoinStatus.RIGHT_ENTAIL);
-    status = joinFieldsRelaxStatus(origNull2, newNull2, status, SMGJoinStatus.LEFT_ENTAIL);
+    status = joinFieldsRelaxStatus(origSMG1, pSMG1, status, SMGJoinStatus.RIGHT_ENTAIL, pObj1);
+    status = joinFieldsRelaxStatus(origSMG2, pSMG2, status, SMGJoinStatus.LEFT_ENTAIL, pObj2);
 
     Set<SMGEdgeHasValue> smg2Extension = mergeNonNullHasValueEdges(pSMG1, pSMG2, pObj1, pObj2);
     Set<SMGEdgeHasValue> smg1Extension = mergeNonNullHasValueEdges(pSMG2, pSMG1, pObj2, pObj1);
@@ -109,7 +106,6 @@
     return Collections.unmodifiableSet(returnSet);
   }
 
-<<<<<<< HEAD
   public static SMGJoinStatus joinFieldsRelaxStatus(SMG pOrigSMG, SMG pNewSMG,
       SMGJoinStatus pCurStatus, SMGJoinStatus pNewStatus, SMGObject pObject) {
     TreeMap<Integer, Integer> origNullEdges = pOrigSMG.getNullEdgesMapOffsetToSizeForObject(pObject);
@@ -118,16 +114,10 @@
       Entry<Integer, Integer> newFloorEntry = newNullEdges.floorEntry(origEdge.getKey());
       if (newFloorEntry == null || newFloorEntry.getValue() + newFloorEntry.getKey() <
                                     origEdge.getValue() + origEdge.getKey()) {
-=======
-  public static SMGJoinStatus joinFieldsRelaxStatus(BitSet pOrigNull, BitSet pNewNull,
-      SMGJoinStatus pCurStatus, SMGJoinStatus pNewStatus) {
-
-    for (int i = 0; i < pOrigNull.length(); i++) {
-      if (pOrigNull.get(i) && (!pNewNull.get(i))) {
->>>>>>> ab82c4e4
         return SMGJoinStatus.updateStatus(pCurStatus, pNewStatus);
       }
     }
+
     return pCurStatus;
   }
 
@@ -238,6 +228,7 @@
         throw new SMGInconsistentException("SMGJoinFields output assertions do not hold");
       }
     }
+
   }
 
   public static void checkResultConsistency(SMG pSMG1, SMG pSMG2, SMGObject pObj1, SMGObject pObj2) throws SMGInconsistentException {
