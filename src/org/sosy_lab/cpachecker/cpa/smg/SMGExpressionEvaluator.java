--- conflicted
+++ resolved
@@ -228,6 +228,7 @@
       throw new UnrecognizedCCodeException("Could not resolve type.", pEdge);
     }
   }
+
   /**
    * This visitor evaluates the address of a LValue. It is predominantly
    * used to evaluate the left hand side of a Assignment.
@@ -364,7 +365,6 @@
 
     List<CCompositeTypeMemberDeclaration> membersOfType = ownerType.getMembers();
 
-<<<<<<< HEAD
     int offset = 0;
     int bitFieldsSize = 0;
 
@@ -401,26 +401,6 @@
           offset = offset + padding + getSizeof(pEdge, getRealExpressionType(typeMember.getType()),
               pState, expression);
         }
-=======
-    SMGExplicitValue offset = SMGKnownExpValue.ZERO;
-
-    for (CCompositeTypeMemberDeclaration typeMember : membersOfType) {
-      String memberName = typeMember.getName();
-      SMGExplicitValue padding = SMGKnownExpValue
-          .valueOf(machineModel.getPadding(offset.getAsInt(), typeMember.getType()));
-
-      if (memberName.equals(fieldName)) {
-        offset = offset.add(padding);
-        return new SMGField(offset,
-            getRealExpressionType(typeMember.getType()));
-      }
-
-      if (!(ownerType.getKind() == ComplexTypeKind.UNION)) {
-        SMGExplicitValue sizeOfMember =
-            getSizeof(pEdge, getRealExpressionType(typeMember.getType()),
-                pState, expression);
-        offset = offset.add(padding).add(sizeOfMember);
->>>>>>> ab82c4e4
       }
     }
 
@@ -499,25 +479,8 @@
   public SMGExplicitValueAndState deriveExplicitValueFromSymbolicValue(
       SMGValueAndState pSymbolicValueAndState) {
 
-<<<<<<< HEAD
-    SMGSymbolicValue symbolicValue = symbolicValueAndState.getObject();
-    SMGState newState = symbolicValueAndState.getSmgState();
-
-    if (!symbolicValue.isUnknown()) {
-      if (symbolicValue == SMGKnownSymValue.ZERO) {
-        return SMGExplicitValueAndState.of(newState, SMGKnownExpValue.ZERO); }
-
-      if (symbolicValue instanceof SMGAddressValue) {
-        SMGAddressValue address = (SMGAddressValue) symbolicValue;
-
-        if (address.getObject() == SMGObject.getNullObject()) { return SMGExplicitValueAndState.of(newState,
-            SMGKnownExpValue.valueOf(address.getOffset().getAsLong() / MachineModel.getSizeofCharInBits())); }
-      }
-    }
-=======
     SMGSymbolicValue symbolicValue = pSymbolicValueAndState.getObject();
     SMGState newState = pSymbolicValueAndState.getSmgState();
->>>>>>> ab82c4e4
 
     SMGExplicitValue expValue = symbolicValue.deriveExplicitValueFromSymbolicValue();
 
@@ -1034,12 +997,7 @@
             continue;
           }
 
-<<<<<<< HEAD
-          SMGExplicitValue typeSize = SMGKnownExpValue.valueOf(getSizeof(cfaEdge, typeOfPointer,
-              newState, address));
-=======
           SMGExplicitValue typeSize = getSizeof(cfaEdge, typeOfPointer, newState, address);
->>>>>>> ab82c4e4
 
           SMGExplicitValue pointerOffsetValue = offsetValue.multiply(typeSize);
 
@@ -1130,12 +1088,7 @@
                 int size = arrayAddress.getObject().getSize();
                 int typeSize = getSizeof(cfaEdge, exp.getExpressionType(), newState, exp).getAsInt();
                 int index = (size / typeSize) + 1;
-<<<<<<< HEAD
-                int subscriptSize = getSizeof(cfaEdge, exp.getSubscriptExpression().getExpressionType(), newState, exp);
-=======
-                int subscriptSize = getSizeof(cfaEdge, exp.getSubscriptExpression().getExpressionType(), newState, exp).getAsInt()
-                    * machineModel.getSizeofCharInBits();
->>>>>>> ab82c4e4
+                int subscriptSize = getSizeof(cfaEdge, exp.getSubscriptExpression().getExpressionType(), newState, exp).getAsInt();
                 newState.addErrorPredicate(value, subscriptSize, SMGKnownExpValue.valueOf(index),
                     subscriptSize, cfaEdge);
               }
@@ -1486,19 +1439,10 @@
                 SMGSymbolicValue resultValue = resultValueAndState.getObject();
 
                 //TODO: separate modifiable and unmodifiable visitor
-<<<<<<< HEAD
-                int leftSideTypeSize = getSizeof(cfaEdge, leftSideExpression.getExpressionType(), newState);
-                int rightSideTypeSize = getSizeof(cfaEdge, rightSideExpression.getExpressionType(), newState);
+                int leftSideTypeSize = getSizeof(cfaEdge, leftSideExpression.getExpressionType(), newState).getAsInt();
+                int rightSideTypeSize = getSizeof(cfaEdge, rightSideExpression.getExpressionType(), newState).getAsInt();
                 newState.addPredicateRelation(leftSideVal, leftSideTypeSize,
                     rightSideVal, rightSideTypeSize, binaryOperator, cfaEdge);
-=======
-                int leftSideTypeSize = getSizeof(cfaEdge, leftSideExpression.getExpressionType(), newState).getAsInt();
-                int rightSideTypeSize = getSizeof(cfaEdge, rightSideExpression.getExpressionType(), newState).getAsInt();
-                newState.addPredicateRelation(leftSideVal,
-                    leftSideTypeSize * machineModel.getSizeofCharInBits(),
-                    rightSideVal, rightSideTypeSize * machineModel.getSizeofCharInBits(),
-                    binaryOperator, cfaEdge);
->>>>>>> ab82c4e4
                 result.add(SMGValueAndState.of(newState, resultValue));
               }
           }
@@ -2457,10 +2401,6 @@
     return new CSizeOfVisitor(machineModel, pEdge, pState, logger, trackValueSources);
   }
 
-  protected CSizeOfVisitor getBitSizeOfVisitor(CFAEdge pEdge, SMGState pState) {
-    return new CBitSizeOfVisitor(machineModel, pEdge, pState, logger);
-  }
-
   protected CSizeOfVisitor getSizeOfVisitor(CFAEdge pEdge, SMGState pState,
       CExpression pExpression) {
     return new CSizeOfVisitor(machineModel, pEdge, pState, logger, pExpression, trackValueSources);
@@ -2781,16 +2721,12 @@
       edge = pEdge;
       state = pState;
       expression = pExpression;
-<<<<<<< HEAD
-      eval = new SMGExpressionEvaluator(logger, pModel);
+      eval = new SMGExpressionEvaluator(logger, pModel, pTrackExpressionSources);
       sizeofCharInBits = MachineModel.getSizeofCharInBits();
-=======
-      eval = new SMGExpressionEvaluator(logger, pModel, pTrackExpressionSources);
 
       if (pTrackExpressionSources) {
         sources = new HashSet<>();
       }
->>>>>>> ab82c4e4
     }
 
     public CSizeOfVisitor(MachineModel pModel, CFAEdge pEdge, SMGState pState,
@@ -2800,9 +2736,12 @@
       edge = pEdge;
       state = pState;
       expression = null;
-<<<<<<< HEAD
       eval = new SMGExpressionEvaluator(pLogger, pModel);
       sizeofCharInBits = MachineModel.getSizeofCharInBits();
+
+      if (pTrackExpressionSources) {
+        sources = new HashSet<>();
+      }
     }
 
     @Override
@@ -2875,13 +2814,6 @@
       sizeofCharInBits = 1;
       result *= super.visit(pVoidType);
       return result;
-=======
-      eval = new SMGExpressionEvaluator(pLogger, pModel, pTrackExpressionSources);
-
-      if (pTrackExpressionSources) {
-        sources = new HashSet<>();
-      }
->>>>>>> ab82c4e4
     }
 
     @Override
