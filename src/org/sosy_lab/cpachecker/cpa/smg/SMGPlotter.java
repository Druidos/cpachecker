--- conflicted
+++ resolved
@@ -316,20 +316,14 @@
   private String smgHVEdgeAsDot(SMGEdgeHasValue pEdge, CLangSMG pSMG) {
     if (pEdge.getValue() == 0) {
       String newNull = newNullLabel();
-<<<<<<< HEAD
-      return newNull + "[shape=plaintext, label=\"NULL\"];" + objectIndex.get(pEdge.getObject()).getName() + " -> " + newNull + "[label=\"[" + pEdge.getOffset() + "B-" + (pEdge.getOffset() + pEdge.getSizeInBits(pSMG.getMachineModel())) + "B]\"];";
+      return newNull + "[shape=plaintext, label=\"NULL\"];" + objectIndex.get(pEdge.getObject()).getName() + " -> " + newNull + "[label=\"[" + pEdge.getOffset() + "b-" + (pEdge.getOffset() + pEdge.getSizeInBits(pSMG.getMachineModel())) + "b]\ntype: " + pEdge.getType().getCanonicalType().toString() + "\"];";
     } else {
-      return objectIndex.get(pEdge.getObject()).getName() + " -> value_" + pEdge.getValue() + "[label=\"[" + pEdge.getOffset() + "B-" + (pEdge.getOffset() + pEdge.getSizeInBits(pSMG.getMachineModel())) + "B]\"];";
-=======
-      return newNull + "[shape=plaintext, label=\"NULL\"];" + objectIndex.get(pEdge.getObject()).getName() + " -> " + newNull + "[label=\"[" + pEdge.getOffset() + "B-" + (pEdge.getOffset() + pEdge.getSizeInBytes(pSMG.getMachineModel())) + "B]\ntype: " + pEdge.getType().getCanonicalType().toString() + "\"];";
-    } else {
-      return objectIndex.get(pEdge.getObject()).getName() + " -> value_" + pEdge.getValue() + "[label=\"[" + pEdge.getOffset() + "B-" + (pEdge.getOffset() + pEdge.getSizeInBytes(pSMG.getMachineModel())) + "B] \ntype: " + pEdge.getType().getCanonicalType().toString() + "\"];";
->>>>>>> ab82c4e4
+      return objectIndex.get(pEdge.getObject()).getName() + " -> value_" + pEdge.getValue() + "[label=\"[" + pEdge.getOffset() + "b-" + (pEdge.getOffset() + pEdge.getSizeInBits(pSMG.getMachineModel())) + "b]\ntype: " + pEdge.getType().getCanonicalType().toString() + "\"];";
     }
   }
 
   private String smgPTEdgeAsDot(SMGEdgePointsTo pEdge) {
-    return "value_" + pEdge.getValue() + " -> " + objectIndex.get(pEdge.getObject()).getName() + "[label=\"+" + pEdge.getOffset() + "B, " + pEdge.getTargetSpecifier() + "\"];";
+    return "value_" + pEdge.getValue() + " -> " + objectIndex.get(pEdge.getObject()).getName() + "[label=\"+" + pEdge.getOffset() + "b, " + pEdge.getTargetSpecifier() + "\"];";
   }
 
   private static String smgValueAsDot(int value, Map<SMGKnownSymValue, SMGKnownExpValue> explicitValues) {
