--- conflicted
+++ resolved
@@ -944,15 +944,10 @@
    */
   public static Value castCValue(@Nonnull final Value value, final CType sourceType,
       final CType targetType,
-<<<<<<< HEAD
-      final MachineModel machineModel, final LogManager logger, @Nullable final CFAEdge edge) {
+      final MachineModel machineModel, final LogManagerWithoutDuplicates logger, final FileLocation fileLocation) {
 
     // If we don't know the value explicitly, just return it.
     if (!value.isExplicitlyKnown()) { return value; }
-=======
-      final MachineModel machineModel, final LogManagerWithoutDuplicates logger, final FileLocation fileLocation) {
-    if (value.isUnknown()) { return Value.UnknownValue.getInstance(); }
->>>>>>> ccf39985
 
     // For now can only cast numeric value's
     if (!value.isNumericValue()) {
