/*
 *  CPAchecker is a tool for configurable software verification.
 *  This file is part of CPAchecker.
 *
 *  Copyright (C) 2007-2014  Dirk Beyer
 *  All rights reserved.
 *
 *  Licensed under the Apache License, Version 2.0 (the "License");
 *  you may not use this file except in compliance with the License.
 *  You may obtain a copy of the License at
 *
 *      http://www.apache.org/licenses/LICENSE-2.0
 *
 *  Unless required by applicable law or agreed to in writing, software
 *  distributed under the License is distributed on an "AS IS" BASIS,
 *  WITHOUT WARRANTIES OR CONDITIONS OF ANY KIND, either express or implied.
 *  See the License for the specific language governing permissions and
 *  limitations under the License.
 *
 *
 *  CPAchecker web page:
 *    http://cpachecker.sosy-lab.org
 */
package org.sosy_lab.cpachecker.cpa.value.refiner.utils;

<<<<<<< HEAD
import java.util.ArrayDeque;
import java.util.Collection;
import java.util.Deque;
=======
import java.util.ArrayList;
import java.util.Collection;
import java.util.List;
>>>>>>> af404ec0

import org.sosy_lab.common.Pair;
import org.sosy_lab.common.configuration.Configuration;
import org.sosy_lab.common.configuration.InvalidConfigurationException;
import org.sosy_lab.common.log.LogManager;
import org.sosy_lab.cpachecker.cfa.CFA;
import org.sosy_lab.cpachecker.cfa.model.CFAEdge;
import org.sosy_lab.cpachecker.cfa.model.CFAEdgeType;
import org.sosy_lab.cpachecker.cpa.arg.ARGPath;
import org.sosy_lab.cpachecker.cpa.arg.ARGState;
import org.sosy_lab.cpachecker.cpa.value.ValueAnalysisPrecision;
import org.sosy_lab.cpachecker.cpa.value.ValueAnalysisState;
import org.sosy_lab.cpachecker.cpa.value.ValueAnalysisTransferRelation;
import org.sosy_lab.cpachecker.exceptions.CPAException;
import org.sosy_lab.cpachecker.exceptions.CPATransferException;
import org.sosy_lab.cpachecker.util.AbstractStates;
import org.sosy_lab.cpachecker.util.VariableClassification;

import com.google.common.base.Optional;
import com.google.common.collect.Sets;

public class ValueAnalysisFeasibilityChecker {

  private final CFA cfa;
  private final LogManager logger;
  private final ValueAnalysisTransferRelation transfer;
  private final Configuration config;

  /**
   * This method acts as the constructor of the class.
   *
   * @param pLogger the logger to use
   * @param pCfa the cfa in use
   * @param pInitial the initial state for starting the exploration
   * @throws InvalidConfigurationException
   */
  public ValueAnalysisFeasibilityChecker(LogManager pLogger, CFA pCfa) throws InvalidConfigurationException {
    this.cfa    = pCfa;
    this.logger = pLogger;

    config    = Configuration.builder().build();
    transfer  = new ValueAnalysisTransferRelation(config, logger, cfa);
  }

  /**
   * This method checks if the given path is feasible, when not tracking the given set of variables.
   *
   * @param path the path to check
   * @return true, if the path is feasible, else false
   * @throws CPAException
   * @throws InterruptedException
   */
  public boolean isFeasible(final ARGPath path) throws CPAException, InterruptedException {
    try {
      return isFeasible(path,
          new ValueAnalysisPrecision("",
              config,
              Optional.<VariableClassification>absent(),
              new ValueAnalysisPrecision.FullPrecision()),
          new ValueAnalysisState());
    }
    catch (InvalidConfigurationException e) {
      throw new CPAException("Configuring ValueAnalysisFeasibilityChecker failed: " + e.getMessage(), e);
    }
  }

  /**
   * This method checks if the given path is feasible, when not tracking the given set of variables, starting with the
   * given initial state.
   *
   * @param path the path to check
   * @param pPrecision the precision to use
   * @param pInitial the initial state
   * @return true, if the path is feasible, else false
   * @throws CPAException
   * @throws InterruptedException
   */
  public boolean isFeasible(final ARGPath path, final ValueAnalysisPrecision pPrecision, final ValueAnalysisState pInitial)
      throws CPAException, InterruptedException {

    return path.size() == getInfeasilbePrefix(path, pPrecision, pInitial).size();
  }

  /**
<<<<<<< HEAD
   * This method obtains the prefix of the path, that is infeasible by itself.
   * If the path is feasible, the whole path is returned.
   * We assume that the path starts at the CFA-root-node and does not skip any edge on its way.
=======
   * This method obtains the shortest prefix of the path, that is infeasible by itself. If the path is feasible, the whole path
   * is returned.
>>>>>>> af404ec0
   *
   * @param path the path to check
   * @param pPrecision the precision to use
   * @param pInitial the initial state
   * @return the shortest prefix of the path that is feasible by itself
   * @throws CPAException
   * @throws InterruptedException
   */
  public ARGPath getInfeasilbePrefix(final ARGPath path, final ValueAnalysisPrecision pPrecision, final ValueAnalysisState pInitial)
      throws CPAException, InterruptedException {
    return getInfeasilbePrefixes(path, pPrecision, pInitial).get(0);
  }

  /**
   * This method obtains a list of prefixes of the path, that are infeasible by themselves. If the path is feasible, the whole path
   * is returned as the only element of the list.
   *
   * @param path the path to check
   * @param pPrecision the precision to use
   * @param pInitial the initial state
   * @return the list of prefix of the path that are feasible by themselves
   * @throws CPAException
   * @throws InterruptedException
   */
  public List<ARGPath> getInfeasilbePrefixes(final ARGPath path, final ValueAnalysisPrecision pPrecision, final ValueAnalysisState pInitial)
      throws CPAException, InterruptedException {

    List<ARGPath> prefixes = new ArrayList<>();

<<<<<<< HEAD
      // we need a callstack to handle recursive functioncalls,
      // because they override variables of current scope and we have to rebuild them.
      // TODO optimisation: use only for recursion, currently every functioncall is rebuild
      final Deque<ValueAnalysisState> callstack = new ArrayDeque<>();
=======
    try {
      ARGPath currentPrefix   = new ARGPath();
      ValueAnalysisState next = pInitial;
>>>>>>> af404ec0

      for (Pair<ARGState, CFAEdge> pathElement : path) {
        final CFAEdge edge = pathElement.getSecond();

        // we enter a function, so lets add the previous state to the stack
        if (edge.getEdgeType() == CFAEdgeType.FunctionCallEdge) {
          callstack.addLast(next);
        }

        // we leave a function, so rebuild return-state before assigning the return-value.
        if (edge.getEdgeType() == CFAEdgeType.FunctionReturnEdge) {
          // rebuild states with info from previous state
          final ValueAnalysisState callState = callstack.removeLast();
          next = next.rebuildStateAfterFunctionCall(callState);
        }

        Collection<ValueAnalysisState> successors = transfer.getAbstractSuccessors(
            next,
            pPrecision,
            edge);


        currentPrefix.addLast(pathElement);

        // no successors => path is infeasible
        if(successors.isEmpty()) {
          prefixes.add(currentPrefix);

          currentPrefix = new ARGPath();
          successors    = Sets.newHashSet(next);
        }

        // get successor state and apply precision
        next = pPrecision.computeAbstraction(successors.iterator().next(),
            AbstractStates.extractLocation(pathElement.getFirst()));
      }

      // prefixes is empty => path is feasible, so add complete path
      if(prefixes.isEmpty()) {
        prefixes.add(path);
      }

      return prefixes;
    } catch (CPATransferException e) {
      throw new CPAException("Computation of successor failed for checking path: " + e.getMessage(), e);
    }
  }
}<|MERGE_RESOLUTION|>--- conflicted
+++ resolved
@@ -23,15 +23,11 @@
  */
 package org.sosy_lab.cpachecker.cpa.value.refiner.utils;
 
-<<<<<<< HEAD
 import java.util.ArrayDeque;
+import java.util.ArrayList;
 import java.util.Collection;
 import java.util.Deque;
-=======
-import java.util.ArrayList;
-import java.util.Collection;
 import java.util.List;
->>>>>>> af404ec0
 
 import org.sosy_lab.common.Pair;
 import org.sosy_lab.common.configuration.Configuration;
@@ -116,14 +112,9 @@
   }
 
   /**
-<<<<<<< HEAD
-   * This method obtains the prefix of the path, that is infeasible by itself.
+   * This method obtains the shortest prefix of the path, that is infeasible by itself.
    * If the path is feasible, the whole path is returned.
    * We assume that the path starts at the CFA-root-node and does not skip any edge on its way.
-=======
-   * This method obtains the shortest prefix of the path, that is infeasible by itself. If the path is feasible, the whole path
-   * is returned.
->>>>>>> af404ec0
    *
    * @param path the path to check
    * @param pPrecision the precision to use
@@ -153,16 +144,15 @@
 
     List<ARGPath> prefixes = new ArrayList<>();
 
-<<<<<<< HEAD
+    try {
+      ValueAnalysisState next = pInitial;
+
+      ARGPath currentPrefix = new ARGPath();
+
       // we need a callstack to handle recursive functioncalls,
       // because they override variables of current scope and we have to rebuild them.
       // TODO optimisation: use only for recursion, currently every functioncall is rebuild
       final Deque<ValueAnalysisState> callstack = new ArrayDeque<>();
-=======
-    try {
-      ARGPath currentPrefix   = new ARGPath();
-      ValueAnalysisState next = pInitial;
->>>>>>> af404ec0
 
       for (Pair<ARGState, CFAEdge> pathElement : path) {
         final CFAEdge edge = pathElement.getSecond();
@@ -184,7 +174,6 @@
             pPrecision,
             edge);
 
-
         currentPrefix.addLast(pathElement);
 
         // no successors => path is infeasible
