
/*
 *  CPAchecker is a tool for configurable software verification.
 *  This file is part of CPAchecker.
 *
 *  Copyright (C) 2007-2014  Dirk Beyer
 *  All rights reserved.
 *
 *  Licensed under the Apache License, Version 2.0 (the "License");
 *  you may not use this file except in compliance with the License.
 *  You may obtain a copy of the License at
 *
 *      http://www.apache.org/licenses/LICENSE-2.0
 *
 *  Unless required by applicable law or agreed to in writing, software
 *  distributed under the License is distributed on an "AS IS" BASIS,
 *  WITHOUT WARRANTIES OR CONDITIONS OF ANY KIND, either express or implied.
 *  See the License for the specific language governing permissions and
 *  limitations under the License.
 *
 *
 *  CPAchecker web page:
 *    http://cpachecker.sosy-lab.org
 */
package org.sosy_lab.cpachecker.cpa.value.refiner.utils;

<<<<<<< HEAD
=======
import java.util.Collection;
import java.util.Deque;
import java.util.Set;

import org.sosy_lab.common.Pair;
import org.sosy_lab.common.ShutdownNotifier;
>>>>>>> 6977c85a
import org.sosy_lab.common.configuration.Configuration;
import org.sosy_lab.common.configuration.InvalidConfigurationException;
import org.sosy_lab.common.configuration.Option;
import org.sosy_lab.common.configuration.Options;
import org.sosy_lab.common.log.LogManager;
import org.sosy_lab.cpachecker.cfa.CFA;
<<<<<<< HEAD
import org.sosy_lab.cpachecker.core.ShutdownNotifier;
=======
import org.sosy_lab.cpachecker.cfa.model.CFAEdge;
import org.sosy_lab.cpachecker.cfa.model.CFAEdgeType;
import org.sosy_lab.cpachecker.cfa.model.FunctionExitNode;
import org.sosy_lab.cpachecker.cfa.types.Type;
import org.sosy_lab.cpachecker.core.defaults.VariableTrackingPrecision;
import org.sosy_lab.cpachecker.cpa.arg.ARGPath;
>>>>>>> 6977c85a
import org.sosy_lab.cpachecker.cpa.value.ValueAnalysisCPA;
import org.sosy_lab.cpachecker.cpa.value.ValueAnalysisInformation;
import org.sosy_lab.cpachecker.cpa.value.ValueAnalysisState;
<<<<<<< HEAD
import org.sosy_lab.cpachecker.cpa.value.refiner.ValueAnalysisInterpolant;
import org.sosy_lab.cpachecker.util.refiner.FeasibilityChecker;
import org.sosy_lab.cpachecker.util.refiner.GenericEdgeInterpolator;
import org.sosy_lab.cpachecker.util.refiner.StrongestPostOperator;
=======
import org.sosy_lab.cpachecker.cpa.value.ValueAnalysisTransferRelation;
import org.sosy_lab.cpachecker.cpa.value.refiner.ValueAnalysisInterpolant;
import org.sosy_lab.cpachecker.cpa.value.type.Value;
import org.sosy_lab.cpachecker.exceptions.CPAException;
import org.sosy_lab.cpachecker.exceptions.CPATransferException;
import org.sosy_lab.cpachecker.util.states.MemoryLocation;

import com.google.common.collect.Iterables;

@Options(prefix="cpa.value.interpolation")
public class ValueAnalysisEdgeInterpolator {

  @Option(secure=true, description="apply optimizations based on equality of input interpolant and candidate interpolant")
  private boolean applyItpEqualityOptimization = true;

  @Option(secure=true, description="apply optimizations based on CFA edges with only variable-renaming semantics")
  private boolean applyRenamingOptimization = true;

  @Option(secure=true, description="apply optimizations based on infeasibility of suffix")
  private boolean applyUnsatSuffixOptimization = true;

  /**
   * the shutdownNotifier in use
   */
  private final ShutdownNotifier shutdownNotifier;

  /**
   * the transfer relation in use
   */
  private final ValueAnalysisTransferRelation transfer;

  /**
   * the precision in use
   */
  private final VariableTrackingPrecision precision;

  /**
   * the number of interpolations
   */
  private int numberOfInterpolationQueries = 0;

  /**
   * the error path checker to be used for feasibility checks
   */
  private final ValueAnalysisFeasibilityChecker checker;
>>>>>>> 6977c85a

public class ValueAnalysisEdgeInterpolator
    extends GenericEdgeInterpolator<ValueAnalysisState, ValueAnalysisInformation, ValueAnalysisInterpolant> {

  /**
   * This method acts as the constructor of the class.
   */
<<<<<<< HEAD
  public ValueAnalysisEdgeInterpolator(
      final FeasibilityChecker<ValueAnalysisState> pFeasibilityChecker,
      final StrongestPostOperator<ValueAnalysisState> pStrongestPostOperator,
      final Configuration pConfig,
      final LogManager pLogger,
      final ShutdownNotifier pShutdownNotifier,
      final CFA pCfa
  ) throws InvalidConfigurationException {

    super(pStrongestPostOperator,
          pFeasibilityChecker,
          ValueAnalysisInterpolantManager.getInstance(),
          new ValueAnalysisState(),
          ValueAnalysisCPA.class,
          pConfig,
          pLogger,
          pShutdownNotifier,
          pCfa);
=======
  public ValueAnalysisEdgeInterpolator(final Configuration pConfig,final LogManager pLogger,
      final ShutdownNotifier pShutdownNotifier, final CFA pCfa)
          throws InvalidConfigurationException {

    pConfig.inject(this);

    try {
      shutdownNotifier  = pShutdownNotifier;
      checker           = new ValueAnalysisFeasibilityChecker(pLogger, pCfa, pConfig);
      transfer          = new ValueAnalysisTransferRelation(Configuration.builder().build(), pLogger, pCfa);
      precision         = VariableTrackingPrecision.createStaticPrecision(pConfig, pCfa.getVarClassification(), ValueAnalysisCPA.class);
    }
    catch (InvalidConfigurationException e) {
      throw new InvalidConfigurationException("Invalid configuration for checking path: " + e.getMessage(), e);
    }
  }

  /**
   * This method derives an interpolant for the given error path and interpolation state.
   *
   * @param pErrorPath the path to interpolate
   * @param pCurrentEdge the current edge to interpolate
   * @param pCallstack the current call stack
   * @param pOffset offset of the state at where to start the current interpolation
   * @param pInputInterpolant the input interpolant
   * @throws CPAException
   * @throws InterruptedException
   */
  public ValueAnalysisInterpolant deriveInterpolant(
      final ARGPath pErrorPath,
      final CFAEdge pCurrentEdge,
      final Deque<ValueAnalysisState> pCallstack,
      final int pOffset,
      final ValueAnalysisInterpolant pInputInterpolant) throws CPAException, InterruptedException {
    numberOfInterpolationQueries = 0;

    // create initial state, based on input interpolant, and create initial successor by consuming the next edge
    ValueAnalysisState initialState = pInputInterpolant.createValueAnalysisState();

    // TODO callstack-management depends on a forward-iteration on a single path.
    // TODO Thus interpolants have to be computed from front to end. Can we assure this?
    ValueAnalysisState initialSuccessor = getInitialSuccessor(initialState, pCurrentEdge, pCallstack);

    if (initialSuccessor == NO_SUCCESSOR) {
      return ValueAnalysisInterpolant.FALSE;
    }

    // if initial state and successor are equal, return the input interpolant
    // in general, this returned interpolant might be stronger than needed, but only in very rare cases,
    // the weaker interpolant would be different from the input interpolant, so we spare the effort
    if (applyItpEqualityOptimization && initialState.equals(initialSuccessor)) {
      return pInputInterpolant;
    }

    // if the current edge just changes the names of variables (e.g. function arguments, returned variables)
    // then return the input interpolant with those renamings
    if (applyRenamingOptimization && isOnlyVariableRenamingEdge(pCurrentEdge)) {
      return initialSuccessor.createInterpolant();
    }

    ARGPath remainingErrorPath = pErrorPath.obtainSuffix(pOffset + 1);

    // return interpolant TRUE if input interpolant is still TRUE and suffix is contradicting by itself
    if (applyUnsatSuffixOptimization
        && pInputInterpolant.isTrue()
        && initialSuccessor.getSize() > 1
        && isSuffixContradicting(remainingErrorPath)) {
      return ValueAnalysisInterpolant.TRUE;
    }

    for (MemoryLocation currentMemoryLocation : determineMemoryLocationsToInterpolateOn(pCurrentEdge, initialSuccessor)) {
      shutdownNotifier.shutdownIfNecessary();

      // temporarily remove the value of the current memory location from the candidate interpolant
      Pair<Value, Type> value = initialSuccessor.forget(currentMemoryLocation);

      // check if the remaining path now becomes feasible
      if (isRemainingPathFeasible(remainingErrorPath, initialSuccessor)) {
        initialSuccessor.assignConstant(currentMemoryLocation, value.getFirst(), value.getSecond());
      }
    }

    return initialSuccessor.createInterpolant();
  }

  /**
   * Interpolation on (long) error paths may be expensive, so it might pay off to limit the set of
   * memory locations on which to interpolate.
   *
   * This method determines those memory locations on which to interpolate.
   * Memory locations that are in the candidate interpolant but are not returned here will end up
   * in the final interpolant, without any effort spent on interpolation.
   * Memory locations that are returned here are subject for interpolation, and might be eliminated
   * from the final interpolant (at the cost of doing one interpolation query for each of them).
   *
   * Basically, one could return here the intersection of those memory locations that are contained
   * in the candidate interpolant and those that are referenced in the current edge.
   * Hence, all memory locations that are in the candidate interpolant but are not referenced in
   * the current edge would also end up in the final interpolant.
   * This optimization was removed again in commit r16007 because the payoff did not justify
   * maintaining the code, esp. as other optimizations work equally well with less code.
   */
  private Set<MemoryLocation> determineMemoryLocationsToInterpolateOn(final CFAEdge pCurrentEdge,
      ValueAnalysisState candidateInterpolant) {

    return candidateInterpolant.getTrackedMemoryLocations();
  }

  /**
   * This method checks, if the given error path is contradicting in itself.
   *
   * @param errorPath the error path to check.
   * @return true, if the given error path is contradicting in itself, else false
   * @throws InterruptedException
   * @throws CPAException
   */
  private boolean isSuffixContradicting(ARGPath errorPath) throws CPAException, InterruptedException {
    return !isRemainingPathFeasible(errorPath, new ValueAnalysisState());
  }

  /**
   * This method returns the number of performed interpolations.
   *
   * @return the number of performed interpolations
   */
  public int getNumberOfInterpolationQueries() {
    return numberOfInterpolationQueries;
  }

  /**
   * This method gets the initial successor, i.e. the state following the initial state.
   *
   * @param initialState the initial state, i.e. the state represented by the input interpolant.
   * @param initialEdge the initial edge of the error path
   * @return the initial successor
   * @throws CPATransferException
   */
  private ValueAnalysisState getInitialSuccessor(ValueAnalysisState initialState,
      final CFAEdge initialEdge, final Deque<ValueAnalysisState> callstack)
      throws CPATransferException {

    // we enter a function, so lets add the previous state to the stack
    if (initialEdge.getEdgeType() == CFAEdgeType.FunctionCallEdge) {
      callstack.addLast(initialState);
    }

    // we leave a function, so rebuild return-state before assigning the return-value.
    if (!callstack.isEmpty() && initialEdge.getEdgeType() == CFAEdgeType.FunctionReturnEdge) {
      // rebuild states with info from previous state
      final ValueAnalysisState callState = callstack.removeLast();
      initialState = initialState.rebuildStateAfterFunctionCall(callState, (FunctionExitNode)initialEdge.getPredecessor());
    }

    Collection<ValueAnalysisState> successors = transfer.getAbstractSuccessorsForEdge(
        initialState,
        precision,
        initialEdge);

    return Iterables.getOnlyElement(successors, NO_SUCCESSOR);
  }

  /**
   * This method checks, whether or not the (remaining) error path is feasible when starting with the given (pseudo) initial state.
   *
   * @param remainingErrorPath the error path to check feasibility on
   * @param state the (pseudo) initial state
   * @return true, it the path is feasible, else false
   * @throws InterruptedException
   * @throws CPAException
   */
  private boolean isRemainingPathFeasible(ARGPath remainingErrorPath, ValueAnalysisState state)
      throws CPAException, InterruptedException {
    numberOfInterpolationQueries++;
    return checker.isFeasible(remainingErrorPath, state);
  }


  /**
   * This method checks, if the given edge is only renaming variables.
   *
   * @param cfaEdge the CFA edge to check
   * @return true, if the given edge is only renaming variables
   */
  private boolean isOnlyVariableRenamingEdge(CFAEdge cfaEdge) {
    return
        // renames from calledFn::___cpa_temp_result_var_ to callerFN::assignedVar
        // if the former is relevant, so is the latter
        cfaEdge.getEdgeType() == CFAEdgeType.FunctionReturnEdge

        // for the next two edge types this would also work, but variables
        // from the calling/returning function would be added to interpolant
        // as they are not "cleaned up" by the transfer relation
        // so these two stay out for now

        //|| cfaEdge.getEdgeType() == CFAEdgeType.FunctionCallEdge
        //|| cfaEdge.getEdgeType() == CFAEdgeType.ReturnStatementEdge
        ;
>>>>>>> 6977c85a
  }
}<|MERGE_RESOLUTION|>--- conflicted
+++ resolved
@@ -24,94 +24,27 @@
  */
 package org.sosy_lab.cpachecker.cpa.value.refiner.utils;
 
-<<<<<<< HEAD
-=======
-import java.util.Collection;
-import java.util.Deque;
-import java.util.Set;
-
-import org.sosy_lab.common.Pair;
 import org.sosy_lab.common.ShutdownNotifier;
->>>>>>> 6977c85a
 import org.sosy_lab.common.configuration.Configuration;
 import org.sosy_lab.common.configuration.InvalidConfigurationException;
-import org.sosy_lab.common.configuration.Option;
 import org.sosy_lab.common.configuration.Options;
 import org.sosy_lab.common.log.LogManager;
 import org.sosy_lab.cpachecker.cfa.CFA;
-<<<<<<< HEAD
-import org.sosy_lab.cpachecker.core.ShutdownNotifier;
-=======
-import org.sosy_lab.cpachecker.cfa.model.CFAEdge;
-import org.sosy_lab.cpachecker.cfa.model.CFAEdgeType;
-import org.sosy_lab.cpachecker.cfa.model.FunctionExitNode;
-import org.sosy_lab.cpachecker.cfa.types.Type;
-import org.sosy_lab.cpachecker.core.defaults.VariableTrackingPrecision;
-import org.sosy_lab.cpachecker.cpa.arg.ARGPath;
->>>>>>> 6977c85a
 import org.sosy_lab.cpachecker.cpa.value.ValueAnalysisCPA;
 import org.sosy_lab.cpachecker.cpa.value.ValueAnalysisInformation;
 import org.sosy_lab.cpachecker.cpa.value.ValueAnalysisState;
-<<<<<<< HEAD
 import org.sosy_lab.cpachecker.cpa.value.refiner.ValueAnalysisInterpolant;
-import org.sosy_lab.cpachecker.util.refiner.FeasibilityChecker;
-import org.sosy_lab.cpachecker.util.refiner.GenericEdgeInterpolator;
-import org.sosy_lab.cpachecker.util.refiner.StrongestPostOperator;
-=======
-import org.sosy_lab.cpachecker.cpa.value.ValueAnalysisTransferRelation;
-import org.sosy_lab.cpachecker.cpa.value.refiner.ValueAnalysisInterpolant;
-import org.sosy_lab.cpachecker.cpa.value.type.Value;
-import org.sosy_lab.cpachecker.exceptions.CPAException;
-import org.sosy_lab.cpachecker.exceptions.CPATransferException;
-import org.sosy_lab.cpachecker.util.states.MemoryLocation;
-
-import com.google.common.collect.Iterables;
+import org.sosy_lab.cpachecker.util.refinement.FeasibilityChecker;
+import org.sosy_lab.cpachecker.util.refinement.GenericEdgeInterpolator;
+import org.sosy_lab.cpachecker.util.refinement.StrongestPostOperator;
 
 @Options(prefix="cpa.value.interpolation")
-public class ValueAnalysisEdgeInterpolator {
-
-  @Option(secure=true, description="apply optimizations based on equality of input interpolant and candidate interpolant")
-  private boolean applyItpEqualityOptimization = true;
-
-  @Option(secure=true, description="apply optimizations based on CFA edges with only variable-renaming semantics")
-  private boolean applyRenamingOptimization = true;
-
-  @Option(secure=true, description="apply optimizations based on infeasibility of suffix")
-  private boolean applyUnsatSuffixOptimization = true;
-
-  /**
-   * the shutdownNotifier in use
-   */
-  private final ShutdownNotifier shutdownNotifier;
-
-  /**
-   * the transfer relation in use
-   */
-  private final ValueAnalysisTransferRelation transfer;
-
-  /**
-   * the precision in use
-   */
-  private final VariableTrackingPrecision precision;
-
-  /**
-   * the number of interpolations
-   */
-  private int numberOfInterpolationQueries = 0;
-
-  /**
-   * the error path checker to be used for feasibility checks
-   */
-  private final ValueAnalysisFeasibilityChecker checker;
->>>>>>> 6977c85a
-
 public class ValueAnalysisEdgeInterpolator
     extends GenericEdgeInterpolator<ValueAnalysisState, ValueAnalysisInformation, ValueAnalysisInterpolant> {
 
   /**
    * This method acts as the constructor of the class.
    */
-<<<<<<< HEAD
   public ValueAnalysisEdgeInterpolator(
       final FeasibilityChecker<ValueAnalysisState> pFeasibilityChecker,
       final StrongestPostOperator<ValueAnalysisState> pStrongestPostOperator,
@@ -130,204 +63,5 @@
           pLogger,
           pShutdownNotifier,
           pCfa);
-=======
-  public ValueAnalysisEdgeInterpolator(final Configuration pConfig,final LogManager pLogger,
-      final ShutdownNotifier pShutdownNotifier, final CFA pCfa)
-          throws InvalidConfigurationException {
-
-    pConfig.inject(this);
-
-    try {
-      shutdownNotifier  = pShutdownNotifier;
-      checker           = new ValueAnalysisFeasibilityChecker(pLogger, pCfa, pConfig);
-      transfer          = new ValueAnalysisTransferRelation(Configuration.builder().build(), pLogger, pCfa);
-      precision         = VariableTrackingPrecision.createStaticPrecision(pConfig, pCfa.getVarClassification(), ValueAnalysisCPA.class);
-    }
-    catch (InvalidConfigurationException e) {
-      throw new InvalidConfigurationException("Invalid configuration for checking path: " + e.getMessage(), e);
-    }
-  }
-
-  /**
-   * This method derives an interpolant for the given error path and interpolation state.
-   *
-   * @param pErrorPath the path to interpolate
-   * @param pCurrentEdge the current edge to interpolate
-   * @param pCallstack the current call stack
-   * @param pOffset offset of the state at where to start the current interpolation
-   * @param pInputInterpolant the input interpolant
-   * @throws CPAException
-   * @throws InterruptedException
-   */
-  public ValueAnalysisInterpolant deriveInterpolant(
-      final ARGPath pErrorPath,
-      final CFAEdge pCurrentEdge,
-      final Deque<ValueAnalysisState> pCallstack,
-      final int pOffset,
-      final ValueAnalysisInterpolant pInputInterpolant) throws CPAException, InterruptedException {
-    numberOfInterpolationQueries = 0;
-
-    // create initial state, based on input interpolant, and create initial successor by consuming the next edge
-    ValueAnalysisState initialState = pInputInterpolant.createValueAnalysisState();
-
-    // TODO callstack-management depends on a forward-iteration on a single path.
-    // TODO Thus interpolants have to be computed from front to end. Can we assure this?
-    ValueAnalysisState initialSuccessor = getInitialSuccessor(initialState, pCurrentEdge, pCallstack);
-
-    if (initialSuccessor == NO_SUCCESSOR) {
-      return ValueAnalysisInterpolant.FALSE;
-    }
-
-    // if initial state and successor are equal, return the input interpolant
-    // in general, this returned interpolant might be stronger than needed, but only in very rare cases,
-    // the weaker interpolant would be different from the input interpolant, so we spare the effort
-    if (applyItpEqualityOptimization && initialState.equals(initialSuccessor)) {
-      return pInputInterpolant;
-    }
-
-    // if the current edge just changes the names of variables (e.g. function arguments, returned variables)
-    // then return the input interpolant with those renamings
-    if (applyRenamingOptimization && isOnlyVariableRenamingEdge(pCurrentEdge)) {
-      return initialSuccessor.createInterpolant();
-    }
-
-    ARGPath remainingErrorPath = pErrorPath.obtainSuffix(pOffset + 1);
-
-    // return interpolant TRUE if input interpolant is still TRUE and suffix is contradicting by itself
-    if (applyUnsatSuffixOptimization
-        && pInputInterpolant.isTrue()
-        && initialSuccessor.getSize() > 1
-        && isSuffixContradicting(remainingErrorPath)) {
-      return ValueAnalysisInterpolant.TRUE;
-    }
-
-    for (MemoryLocation currentMemoryLocation : determineMemoryLocationsToInterpolateOn(pCurrentEdge, initialSuccessor)) {
-      shutdownNotifier.shutdownIfNecessary();
-
-      // temporarily remove the value of the current memory location from the candidate interpolant
-      Pair<Value, Type> value = initialSuccessor.forget(currentMemoryLocation);
-
-      // check if the remaining path now becomes feasible
-      if (isRemainingPathFeasible(remainingErrorPath, initialSuccessor)) {
-        initialSuccessor.assignConstant(currentMemoryLocation, value.getFirst(), value.getSecond());
-      }
-    }
-
-    return initialSuccessor.createInterpolant();
-  }
-
-  /**
-   * Interpolation on (long) error paths may be expensive, so it might pay off to limit the set of
-   * memory locations on which to interpolate.
-   *
-   * This method determines those memory locations on which to interpolate.
-   * Memory locations that are in the candidate interpolant but are not returned here will end up
-   * in the final interpolant, without any effort spent on interpolation.
-   * Memory locations that are returned here are subject for interpolation, and might be eliminated
-   * from the final interpolant (at the cost of doing one interpolation query for each of them).
-   *
-   * Basically, one could return here the intersection of those memory locations that are contained
-   * in the candidate interpolant and those that are referenced in the current edge.
-   * Hence, all memory locations that are in the candidate interpolant but are not referenced in
-   * the current edge would also end up in the final interpolant.
-   * This optimization was removed again in commit r16007 because the payoff did not justify
-   * maintaining the code, esp. as other optimizations work equally well with less code.
-   */
-  private Set<MemoryLocation> determineMemoryLocationsToInterpolateOn(final CFAEdge pCurrentEdge,
-      ValueAnalysisState candidateInterpolant) {
-
-    return candidateInterpolant.getTrackedMemoryLocations();
-  }
-
-  /**
-   * This method checks, if the given error path is contradicting in itself.
-   *
-   * @param errorPath the error path to check.
-   * @return true, if the given error path is contradicting in itself, else false
-   * @throws InterruptedException
-   * @throws CPAException
-   */
-  private boolean isSuffixContradicting(ARGPath errorPath) throws CPAException, InterruptedException {
-    return !isRemainingPathFeasible(errorPath, new ValueAnalysisState());
-  }
-
-  /**
-   * This method returns the number of performed interpolations.
-   *
-   * @return the number of performed interpolations
-   */
-  public int getNumberOfInterpolationQueries() {
-    return numberOfInterpolationQueries;
-  }
-
-  /**
-   * This method gets the initial successor, i.e. the state following the initial state.
-   *
-   * @param initialState the initial state, i.e. the state represented by the input interpolant.
-   * @param initialEdge the initial edge of the error path
-   * @return the initial successor
-   * @throws CPATransferException
-   */
-  private ValueAnalysisState getInitialSuccessor(ValueAnalysisState initialState,
-      final CFAEdge initialEdge, final Deque<ValueAnalysisState> callstack)
-      throws CPATransferException {
-
-    // we enter a function, so lets add the previous state to the stack
-    if (initialEdge.getEdgeType() == CFAEdgeType.FunctionCallEdge) {
-      callstack.addLast(initialState);
-    }
-
-    // we leave a function, so rebuild return-state before assigning the return-value.
-    if (!callstack.isEmpty() && initialEdge.getEdgeType() == CFAEdgeType.FunctionReturnEdge) {
-      // rebuild states with info from previous state
-      final ValueAnalysisState callState = callstack.removeLast();
-      initialState = initialState.rebuildStateAfterFunctionCall(callState, (FunctionExitNode)initialEdge.getPredecessor());
-    }
-
-    Collection<ValueAnalysisState> successors = transfer.getAbstractSuccessorsForEdge(
-        initialState,
-        precision,
-        initialEdge);
-
-    return Iterables.getOnlyElement(successors, NO_SUCCESSOR);
-  }
-
-  /**
-   * This method checks, whether or not the (remaining) error path is feasible when starting with the given (pseudo) initial state.
-   *
-   * @param remainingErrorPath the error path to check feasibility on
-   * @param state the (pseudo) initial state
-   * @return true, it the path is feasible, else false
-   * @throws InterruptedException
-   * @throws CPAException
-   */
-  private boolean isRemainingPathFeasible(ARGPath remainingErrorPath, ValueAnalysisState state)
-      throws CPAException, InterruptedException {
-    numberOfInterpolationQueries++;
-    return checker.isFeasible(remainingErrorPath, state);
-  }
-
-
-  /**
-   * This method checks, if the given edge is only renaming variables.
-   *
-   * @param cfaEdge the CFA edge to check
-   * @return true, if the given edge is only renaming variables
-   */
-  private boolean isOnlyVariableRenamingEdge(CFAEdge cfaEdge) {
-    return
-        // renames from calledFn::___cpa_temp_result_var_ to callerFN::assignedVar
-        // if the former is relevant, so is the latter
-        cfaEdge.getEdgeType() == CFAEdgeType.FunctionReturnEdge
-
-        // for the next two edge types this would also work, but variables
-        // from the calling/returning function would be added to interpolant
-        // as they are not "cleaned up" by the transfer relation
-        // so these two stay out for now
-
-        //|| cfaEdge.getEdgeType() == CFAEdgeType.FunctionCallEdge
-        //|| cfaEdge.getEdgeType() == CFAEdgeType.ReturnStatementEdge
-        ;
->>>>>>> 6977c85a
   }
 }