--- conflicted
+++ resolved
@@ -54,20 +54,10 @@
       refiner = pRefiner;
     }
 
-<<<<<<< HEAD
-  @Override
-  protected CounterexampleInfo performRefinement0(ARGReachedSet pReached, ARGPath pPath) throws CPAException,
-      InterruptedException {
-    CounterexampleInfo refineResult = refiner.performRefinement(pReached, pPath);
-    if (!refineResult.isSpurious()) {
-      //assert (refiner.isErrorPathFeasible(pPath)) : "not spurious must imply feasible:" + pPath;
-      //throw new RefinementFailedException(RefinementFailedException.Reason.RepeatedCounterexample, null);
-=======
     @Override
     public CounterexampleInfo performRefinementForPath(ARGReachedSet pReached, ARGPath pPath)
         throws CPAException, InterruptedException {
       return refiner.performRefinementForPath(pReached, pPath);
->>>>>>> 2b67d3ef
     }
 
     @Override
@@ -80,16 +70,14 @@
     return BAMBasedRefiner.forARGBasedRefiner(create0(pCpa), pCpa);
   }
 
-<<<<<<< HEAD
-  @Override
+  /*@Override
   public void informAboutOtherRefinement() {
     refiner.informAboutOtherRefinement();
-  }
-=======
+  }*/
+
   public static ARGBasedRefiner create0(ConfigurableProgramAnalysis pCpa)
       throws InvalidConfigurationException {
     return new ExtendedValueAnalysisRefiner(ValueAnalysisRefiner.create(pCpa));
   }
 
->>>>>>> 2b67d3ef
 }