--- conflicted
+++ resolved
@@ -2,7 +2,7 @@
  *  CPAchecker is a tool for configurable software verification.
  *  This file is part of CPAchecker.
  *
- *  Copyright (C) 2007-2012  Dirk Beyer
+ *  Copyright (C) 2007-2013  Dirk Beyer
  *  All rights reserved.
  *
  *  Licensed under the Apache License, Version 2.0 (the "License");
@@ -28,15 +28,15 @@
 import org.sosy_lab.cpachecker.util.predicates.NamedRegionManager;
 import org.sosy_lab.cpachecker.util.predicates.interfaces.Region;
 
+import com.google.common.base.Joiner;
+
 public class BDDState implements AbstractQueryableState {
 
   private Region currentState;
   private final NamedRegionManager manager;
-  private final String functionName;
 
-  public BDDState(NamedRegionManager mgr, Region state, String functionName) {
+  public BDDState(NamedRegionManager mgr, Region state) {
     this.currentState = state;
-    this.functionName = functionName;
     this.manager = mgr;
   }
 
@@ -44,26 +44,12 @@
     return currentState;
   }
 
-<<<<<<< HEAD
-  public String getFunctionName() {
-    return functionName;
-  }
-
-  public boolean isLessOrEqual(BDDState other) {
-    assert this.functionName.equals(other.functionName) : "same function needed: "
-        + this.functionName + " vs " + other.functionName;
-
-=======
   public boolean isLessOrEqual(BDDState other) throws InterruptedException {
->>>>>>> 30d65383
     return manager.entails(this.currentState, other.currentState);
   }
 
   public BDDState join(BDDState other) {
-    assert this.functionName.equals(other.functionName) : "same function needed: "
-        + this.functionName + " vs " + other.functionName;
-
-    Region result = manager.makeOr(this.currentState, other.currentState);
+     Region result = manager.makeOr(this.currentState, other.currentState);
 
     // FIRST check the other element
     if (result.equals(other.currentState)) {
@@ -74,26 +60,25 @@
       return this;
 
     } else {
-      return new BDDState(this.manager, result, this.functionName);
+      return new BDDState(this.manager, result);
     }
   }
 
   @Override
   public String toString() {
-    return manager.dumpRegion(currentState) + "\n"
-        + manager.regionToDot(currentState);
+    return //manager.dumpRegion(currentState) + "\n" +
+        manager.regionToDot(currentState);
   }
 
   public String toCompactString() {
-    return manager.dumpRegion(currentState);
+    return "";//manager.dumpRegion(currentState);
   }
 
   @Override
   public boolean equals(Object o) {
     if (o instanceof BDDState) {
       BDDState other = (BDDState) o;
-      return this.functionName.equals(other.functionName) &&
-          this.currentState.equals(other.currentState);
+      return this.currentState.equals(other.currentState);
     }
     return false;
   }
@@ -117,6 +102,10 @@
   public Object evaluateProperty(String pProperty) throws InvalidQueryException {
     if (pProperty.equals("VALUES")) {
       return manager.dumpRegion(this.currentState);
+    } else if (pProperty.equals("VARSET")) {
+      return "(" + Joiner.on(", ").join(manager.getPredicates()) + ")";
+    } else if (pProperty.equals("VARSETSIZE")) {
+      return manager.getPredicates().size();
     } else {
       throw new InvalidQueryException("BDDCPA Element can only return the current values (\"VALUES\")");
     }
