--- conflicted
+++ resolved
@@ -50,7 +50,6 @@
 import org.sosy_lab.cpachecker.core.counterexample.CounterexampleInfo;
 import org.sosy_lab.cpachecker.core.interfaces.AbstractState;
 import org.sosy_lab.cpachecker.core.interfaces.ConfigurableProgramAnalysis;
-import org.sosy_lab.cpachecker.core.interfaces.DelegatableRefiner;
 import org.sosy_lab.cpachecker.core.interfaces.Statistics;
 import org.sosy_lab.cpachecker.core.interfaces.StatisticsProvider;
 import org.sosy_lab.cpachecker.core.reachedset.ReachedSet;
@@ -105,13 +104,8 @@
  *
  * It does, however, produce a nice error path in case of a feasible counterexample.
  */
-<<<<<<< HEAD
-@Options(prefix="cpa.predicate.refinement")
-public class PredicateCPARefiner extends AbstractARGBasedRefiner implements StatisticsProvider, DelegatableRefiner {
-=======
 @Options(prefix = "cpa.predicate.refinement")
 public class PredicateCPARefiner implements ARGBasedRefiner, StatisticsProvider {
->>>>>>> 2b67d3ef
 
   @Option(secure=true, description="slice block formulas, experimental feature!")
   private boolean sliceBlockFormulas = false;
@@ -595,11 +589,11 @@
     return !prefixPreference.equals(PrefixSelector.NO_SELECTION);
   }
 
-  @Override
+  /*@Override
   public void informAboutOtherRefinement() {
     //Last path can be wrong if the refinement was performed by the other refiner
     lastErrorPath = null;
-  }
+  }*/
 
   static List<ARGState> transformPath(ARGPath pPath) {
     List<ARGState> result = from(pPath.asStatesList())
