--- conflicted
+++ resolved
@@ -28,28 +28,27 @@
 import static org.sosy_lab.common.collect.Collections3.subMapWithPrefix;
 
 import java.io.Serializable;
-<<<<<<< HEAD
-import java.util.ArrayList;
-import java.util.HashMap;
-=======
 import java.util.Collection;
->>>>>>> 30d65383
 import java.util.HashSet;
 import java.util.Map;
 import java.util.Set;
 
-<<<<<<< HEAD
-=======
 import org.sosy_lab.common.collect.PathCopyingPersistentTreeMap;
 import org.sosy_lab.common.collect.PersistentSortedMap;
->>>>>>> 30d65383
 import org.sosy_lab.cpachecker.core.interfaces.AbstractQueryableState;
 import org.sosy_lab.cpachecker.core.interfaces.FormulaReportingState;
 import org.sosy_lab.cpachecker.exceptions.InvalidQueryException;
-import org.sosy_lab.cpachecker.util.predicates.interfaces.Formula;
-import org.sosy_lab.cpachecker.util.predicates.interfaces.FormulaManager;
-
+import org.sosy_lab.cpachecker.util.predicates.interfaces.BooleanFormula;
+import org.sosy_lab.cpachecker.util.predicates.interfaces.BooleanFormulaManager;
+import org.sosy_lab.cpachecker.util.predicates.interfaces.RationalFormula;
+import org.sosy_lab.cpachecker.util.predicates.interfaces.RationalFormulaManager;
+import org.sosy_lab.cpachecker.util.predicates.interfaces.view.FormulaManagerView;
+
+import com.google.common.base.Joiner;
 import com.google.common.base.Preconditions;
+import com.google.common.collect.ImmutableCollection;
+import com.google.common.collect.ImmutableSet;
+import com.google.common.collect.Multimap;
 
 public class ExplicitState implements AbstractQueryableState, FormulaReportingState, Serializable {
   private static final long serialVersionUID = -3152134511524554357L;
@@ -57,61 +56,49 @@
   /**
    * the map that keeps the name of variables and their constant values
    */
-<<<<<<< HEAD
-  private final Map<String, Long> constantsMap;
-=======
   private PersistentSortedMap<String, Long> constantsMap;
->>>>>>> 30d65383
-
-  /**
-   * the set of variables that were changed since the last precision adjustment
-   */
-  private Set<String> delta = null;
+
+  /**
+   * the current delta of this state to the previous state
+   */
+  private Set<String> delta;
 
   public ExplicitState() {
-    constantsMap = new HashMap<String, Long>();
-  }
-
-<<<<<<< HEAD
-  public ExplicitState(Map<String, Long> constantsMap) {
-=======
+    constantsMap = PathCopyingPersistentTreeMap.of();
+  }
+
   public ExplicitState(PersistentSortedMap<String, Long> constantsMap) {
->>>>>>> 30d65383
     this.constantsMap = constantsMap;
   }
 
   /**
-   * Assigns a value to the variable and puts it in the map
+   * This method assigns a value to the variable and puts it in the map.
+   *
    * @param variableName name of the variable.
    * @param value value to be assigned.
    */
   void assignConstant(String variableName, Long value) {
-    constantsMap.put(checkNotNull(variableName), checkNotNull(value));
-
-    if(delta == null) {
-      delta = new HashSet<String>();
-    }
-    delta.add(variableName);
-  }
-
+    constantsMap = constantsMap.putAndCopy(checkNotNull(variableName), checkNotNull(value));
+  }
+
+  /**
+   * This method removes a variable and its value from the underlying map.
+   *
+   * @param variableName the name of the variable to be removed
+   */
   public void forget(String variableName) {
-    constantsMap.remove(variableName);
-  }
-
-  /**
-   * This method returns the current delta of this state, i.e. the name of variables that were written to in the last post operation.
-   *
-   * @return the name of variables that were written to in the last post operation.
-   */
-  Set<String> getDelta() {
-    return delta;
-  }
-
-  /**
-   * This method resets the delta.
-   */
-  void resetDelta() {
-    delta = null;
+    constantsMap = constantsMap.removeAndCopy(variableName);
+  }
+
+  /**
+   * This method removes all variables and their respective values from the underlying map.
+   *
+   * @param variableNames the names of the variables to be removed
+   */
+  void removeAll(Collection<String> variableNames) {
+    for (String variableName : variableNames) {
+      constantsMap = constantsMap.removeAndCopy(variableName);
+    }
   }
 
   /**
@@ -120,39 +107,42 @@
    * @param functionName the name of the function that is about to be left
    */
   void dropFrame(String functionName) {
-<<<<<<< HEAD
-    List<String> toDropAll = new ArrayList<String>();
-
-    for(String variableName : constantsMap.keySet()) {
-      if(variableName.startsWith(functionName + "::")) {
-        toDropAll.add(variableName);
-      }
-    }
-
-    for(String variableNameToDrop : toDropAll) {
-      constantsMap.remove(variableNameToDrop);
-=======
     for (String variableName : subMapWithPrefix(constantsMap, functionName + "::").keySet()) {
       forget(variableName);
->>>>>>> 30d65383
-    }
-  }
-
+    }
+  }
+
+  /**
+   * This method returns the value for the given variable.
+   *
+   * @param variableName the name of the variable for which to get the value
+   * @throws NullPointerException - if no value is present in this state for the given variable
+   * @return the value associated with the given variable
+   */
   public Long getValueFor(String variableName) {
     return checkNotNull(constantsMap.get(variableName));
   }
 
+  /**
+   * This method checks whether or not the given variable is contained in this state.
+   *
+   * @param variableName the name of variable to check for
+   * @return true, if the variable is contained, else false
+   */
   public boolean contains(String variableName) {
     return constantsMap.containsKey(variableName);
   }
 
+  /**
+   * This method determines the total number of variables contained in this state.
+   *
+   * @return the total number of variables contained in this state
+   */
   public int getSize() {
     return constantsMap.size();
   }
 
   /**
-<<<<<<< HEAD
-=======
    * This method determines the number of global variables contained in this state.
    *
    * @return the number of global variables contained in this state
@@ -170,31 +160,28 @@
   }
 
   /**
->>>>>>> 30d65383
    * This element joins this element with another element.
    *
-   * @param other the other element to join with this element
+   * @param reachedState the other element to join with this element
    * @return a new state representing the join of this element and the other element
    */
-<<<<<<< HEAD
-  ExplicitState join(ExplicitState other) {
-    int size = Math.min(constantsMap.size(), other.constantsMap.size());
-
-    Map<String, Long> newConstantsMap = new HashMap<String, Long>(size);
-=======
   ExplicitState join(ExplicitState reachedState) {
     PersistentSortedMap<String, Long> newConstantsMap = PathCopyingPersistentTreeMap.of();
->>>>>>> 30d65383
-
-    for (Map.Entry<String, Long> otherEntry : other.constantsMap.entrySet()) {
+
+    for (Map.Entry<String, Long> otherEntry : reachedState.constantsMap.entrySet()) {
       String key = otherEntry.getKey();
 
       if (equal(otherEntry.getValue(), constantsMap.get(key))) {
-        newConstantsMap.put(key, otherEntry.getValue());
-      }
-    }
-
-    return new ExplicitState(newConstantsMap);
+        newConstantsMap = newConstantsMap.putAndCopy(key, otherEntry.getValue());
+      }
+    }
+
+    // return the reached state if both maps are equal
+    if (newConstantsMap.size() == reachedState.constantsMap.size()) {
+      return reachedState;
+    } else {
+      return new ExplicitState(newConstantsMap);
+    }
   }
 
   /**
@@ -225,7 +212,7 @@
 
   @Override
   public ExplicitState clone() {
-    return new ExplicitState(new HashMap<String, Long>(constantsMap));
+    return new ExplicitState(PathCopyingPersistentTreeMap.copyOf(constantsMap));
   }
 
   @Override
@@ -268,23 +255,16 @@
     return sb.append("] size->  ").append(constantsMap.size()).toString();
   }
 
+  /**
+   * This method returns a more compact string representation of the state, compared to toString().
+   *
+   * @return a more compact string representation of the state
+   */
   public String toCompactString() {
     StringBuilder sb = new StringBuilder();
+
     sb.append("[");
-
-    boolean first = true;
-    for (Map.Entry<String, Long> entry: constantsMap.entrySet())
-    {
-      if (first) {
-        first = false;
-      } else {
-        sb.append(", ");
-      }
-      String key = entry.getKey();
-      sb.append(key);
-      sb.append("=");
-      sb.append(entry.getValue());
-    }
+    Joiner.on(", ").withKeyValueSeparator("=").appendTo(sb, constantsMap);
     sb.append("]");
 
     return sb.toString();
@@ -355,9 +335,9 @@
 
         String varName = statement.substring("deletevalues(".length(), statement.length() - 1);
 
-        Object x = this.constantsMap.remove(varName);
-
-        if (x == null) {
+        if (contains(varName)) {
+          forget(varName);
+        } else {
           // varname was not present in one of the maps
           // i would like to log an error here, but no logger is available
         }
@@ -394,26 +374,100 @@
   }
 
   @Override
-  public Formula getFormulaApproximation(FormulaManager manager) {
-    Formula formula = manager.makeTrue();
+  public BooleanFormula getFormulaApproximation(FormulaManagerView manager) {
+    BooleanFormulaManager bfmgr = manager.getBooleanFormulaManager();
+    RationalFormulaManager nfmgr = manager.getRationalFormulaManager();
+    BooleanFormula formula = bfmgr.makeBoolean(true);
 
     for (Map.Entry<String, Long> entry : constantsMap.entrySet()) {
-      Formula var = manager.makeVariable(entry.getKey());
-      Formula val = manager.makeNumber(entry.getValue().toString());
-      formula = manager.makeAnd(formula, manager.makeEqual(var, val));
+      RationalFormula var = nfmgr.makeVariable(entry.getKey());
+      RationalFormula val = nfmgr.makeNumber(entry.getValue());
+      formula = bfmgr.and(formula, nfmgr.equal(var, val));
     }
 
     return formula;
   }
 
-  void deleteValue(String varName) {
-    this.constantsMap.remove(varName);
-  }
-
-  Set<String> getTrackedVariableNames() {
-    return constantsMap.keySet();
-  }
-
+  /**
+   * This method determines the set of variable names that are in the other state but not in this,
+   * or that are in both, but differ in their value.
+   *
+   * @param other the other state for which to get the difference
+   * @return the set of variable names that differ
+   */
+  public Set<String> getDifference(ExplicitState other) {
+    Set<String> difference = new HashSet<>();
+
+    for (String variableName : other.constantsMap.keySet()) {
+      if (!contains(variableName)) {
+        difference.add(variableName);
+      } else if (!getValueFor(variableName).equals(other.getValueFor(variableName))) {
+        difference.add(variableName);
+      }
+    }
+
+    return difference;
+  }
+
+  /**
+   * This method returns the current delta of this state.
+   *
+   * @return the current delta of this state
+   */
+  Collection<String> getDelta() {
+    return ImmutableSet.copyOf(delta);
+  }
+
+  /**
+   * This method sets the delta of this state, in relation to the given other state.
+   *
+   * This is used for a more efficient abstraction computation, where only the delta of a state is considered.
+   *
+   * @param other the state to which to compute the delta
+   */
+  void addToDelta(ExplicitState other) {
+    delta = other.getDifference(this);
+    if (other.delta != null) {
+      delta.addAll(other.delta);
+    }
+  }
+
+  /**
+   * This method resets the delta of this state.
+   */
+  void clearDelta() {
+    delta = null;
+  }
+
+  /**
+   * This method adds the key-value-pairs of this state to the given value mapping and returns the new mapping.
+   *
+   * @param valueMapping the mapping from variable name to the set of values of this variable
+   * @return the new mapping
+   */
+  public Multimap<String, Long> addToValueMapping(Multimap<String, Long> valueMapping) {
+    for (Map.Entry<String, Long> entry : constantsMap.entrySet()) {
+      valueMapping.put(entry.getKey(), entry.getValue());
+    }
+
+    return valueMapping;
+  }
+
+  /**
+   * This method returns the set of tracked variables by this state.
+   *
+   * @return the set of tracked variables by this state
+   */
+  public ImmutableCollection<String> getTrackedVariableNames() {
+    return ImmutableSet.copyOf(constantsMap.keySet());
+  }
+
+  /**
+   * This method returns the internal mapping of this state.
+   *
+   * @return the internal mapping of this state
+   * @TODO: eliminate this - breaks encapsulation
+   */
   Map<String, Long> getConstantsMap() {
     return constantsMap;
   }
