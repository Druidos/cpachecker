--- conflicted
+++ resolved
@@ -112,11 +112,7 @@
    * @param pMemoryLocation the location in the memory.
    * @param value value to be assigned.
    */
-<<<<<<< HEAD
-  void assignConstant(MemoryLocation pMemoryLocation, ExplicitValueBase value) {
-=======
-  public void assignConstant(MemoryLocation pMemoryLocation, Long value) {
->>>>>>> d80ae283
+  public void assignConstant(MemoryLocation pMemoryLocation, ExplicitValueBase value) {
     if (blacklist.contains(pMemoryLocation)) {
       return;
     }
@@ -130,7 +126,7 @@
    * @param variableName the name of the variable to remove
    * @return the value of the removed variable
    */
-  public Long forget(String variableName) {
+  public ExplicitValueBase forget(String variableName) {
     return forget(MemoryLocation.valueOf(variableName));
   }
 
@@ -140,8 +136,8 @@
    * @param variableName the name of the memory location to remove
    * @return the value of the removed memory location
    */
-  public Long forget(MemoryLocation pMemoryLocation) {
-    Long value   = constantsMap.get(pMemoryLocation);
+  public ExplicitValueBase forget(MemoryLocation pMemoryLocation) {
+    ExplicitValueBase value = constantsMap.get(pMemoryLocation);
     constantsMap = constantsMap.removeAndCopy(pMemoryLocation);
 
     return value;
@@ -576,7 +572,7 @@
     return constantsMap;
   }
 
-  public Map<MemoryLocation, Long> getConstantsMapView() {
+  public Map<MemoryLocation, ExplicitValueBase> getConstantsMapView() {
     return Collections.unmodifiableMap(constantsMap);
   }
 
