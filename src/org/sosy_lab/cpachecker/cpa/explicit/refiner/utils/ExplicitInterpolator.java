--- conflicted
+++ resolved
@@ -113,29 +113,7 @@
       List<CFAEdge> errorPath,
       int offset,
       Map<String, Long> inputInterpolant) throws CPAException, InterruptedException {
-<<<<<<< HEAD
-    try {
-      ExplicitState successor     = new ExplicitState(new HashMap<String, Long>(inputInterpolant));
-      ExplicitPrecision precision = new ExplicitPrecision("", config, Optional.<VariableClassification>absent());
-
-      Long currentVariableValue       = null;
-      Pair<String, Long> interpolant  = null;
-
-      Pair<ARGState, CFAEdge> interpolationState = errorPath.get(offset);
-
-      for(Pair<ARGState, CFAEdge> pathElement : skip(errorPath, offset)) {
-
-        if(wasFeasible && interpolationState == blockingElement) {
-          return interpolant;
-        }
-
-        Collection<ExplicitState> successors = transfer.getAbstractSuccessors(
-            successor,
-            precision,
-            pathElement.getSecond());
-=======
     numberOfInterpolations = 0;
->>>>>>> 21982e81
 
     currentOffset = offset;
 
