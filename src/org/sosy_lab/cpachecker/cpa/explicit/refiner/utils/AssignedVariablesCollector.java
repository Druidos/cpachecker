/*
 *  CPAchecker is a tool for configurable software verification.
 *  This file is part of CPAchecker.
 *
 *  Copyright (C) 2007-2012  Dirk Beyer
 *  All rights reserved.
 *
 *  Licensed under the Apache License, Version 2.0 (the "License");
 *  you may not use this file except in compliance with the License.
 *  You may obtain a copy of the License at
 *
 *      http://www.apache.org/licenses/LICENSE-2.0
 *
 *  Unless required by applicable law or agreed to in writing, software
 *  distributed under the License is distributed on an "AS IS" BASIS,
 *  WITHOUT WARRANTIES OR CONDITIONS OF ANY KIND, either express or implied.
 *  See the License for the specific language governing permissions and
 *  limitations under the License.
 *
 *
 *  CPAchecker web page:
 *    http://cpachecker.sosy-lab.org
 */
package org.sosy_lab.cpachecker.cpa.explicit.refiner.utils;

import java.util.HashSet;
import java.util.Set;

import org.sosy_lab.cpachecker.cfa.ast.c.CArraySubscriptExpression;
import org.sosy_lab.cpachecker.cfa.ast.c.CAssignment;
import org.sosy_lab.cpachecker.cfa.ast.c.CBinaryExpression;
import org.sosy_lab.cpachecker.cfa.ast.c.CCastExpression;
import org.sosy_lab.cpachecker.cfa.ast.c.CDeclaration;
import org.sosy_lab.cpachecker.cfa.ast.c.CExpression;
import org.sosy_lab.cpachecker.cfa.ast.c.CFieldReference;
import org.sosy_lab.cpachecker.cfa.ast.c.CFunctionCall;
import org.sosy_lab.cpachecker.cfa.ast.c.CFunctionCallAssignmentStatement;
import org.sosy_lab.cpachecker.cfa.ast.c.CFunctionCallExpression;
import org.sosy_lab.cpachecker.cfa.ast.c.CIdExpression;
import org.sosy_lab.cpachecker.cfa.ast.c.CParameterDeclaration;
import org.sosy_lab.cpachecker.cfa.ast.c.CRightHandSide;
import org.sosy_lab.cpachecker.cfa.ast.c.CRightHandSideVisitor;
import org.sosy_lab.cpachecker.cfa.ast.c.CUnaryExpression;
import org.sosy_lab.cpachecker.cfa.ast.c.CUnaryExpression.UnaryOperator;
import org.sosy_lab.cpachecker.cfa.ast.c.CVariableDeclaration;
import org.sosy_lab.cpachecker.cfa.ast.c.DefaultCExpressionVisitor;
import org.sosy_lab.cpachecker.cfa.model.CFAEdge;
import org.sosy_lab.cpachecker.cfa.model.CFANode;
import org.sosy_lab.cpachecker.cfa.model.c.CAssumeEdge;
import org.sosy_lab.cpachecker.cfa.model.c.CDeclarationEdge;
import org.sosy_lab.cpachecker.cfa.model.c.CFunctionCallEdge;
import org.sosy_lab.cpachecker.cfa.model.c.CFunctionReturnEdge;
import org.sosy_lab.cpachecker.cfa.model.c.CFunctionSummaryEdge;
import org.sosy_lab.cpachecker.cfa.model.c.CReturnStatementEdge;
import org.sosy_lab.cpachecker.cfa.model.c.CStatementEdge;
import org.sosy_lab.cpachecker.cpa.arg.Path;
import org.sosy_lab.cpachecker.cpa.explicit.ExplicitTransferRelation;

import com.google.common.collect.HashMultimap;
import com.google.common.collect.Multimap;


/**
 * Helper class that collects all "relevant" variables in a given set of nodes, where "relevant" means,
 * that they either appear on the left hand side of an assignment or within an assume edge.
 */
public class AssignedVariablesCollector {
  private Set<String> globalVariables = new HashSet<String>();

  private CFAEdge successorEdge = null;

  public AssignedVariablesCollector() {
  }

  public Multimap<CFANode, String> collectVars(Path currentErrorPath) {
    Multimap<CFANode, String> collectedVariables = HashMultimap.create();

    for (int i = 0; i < currentErrorPath.size() - 1; i++) {
      successorEdge = (i == currentErrorPath.size() - 1) ? null : currentErrorPath.get(i + 1).getSecond();

      collectVariables(currentErrorPath.get(i).getSecond(), collectedVariables);
    }

    return collectedVariables;
  }

  private void collectVariables(CFAEdge edge, Multimap<CFANode, String> collectedVariables) {
    String currentFunction = edge.getPredecessor().getFunctionName();

    switch (edge.getEdgeType()) {
    case BlankEdge:
    case CallToReturnEdge:
      //nothing to do
      break;

    case ReturnStatementEdge:
      CReturnStatementEdge returnStatementEdge = (CReturnStatementEdge)edge;

      CFunctionReturnEdge returnEdge2 = (CFunctionReturnEdge)successorEdge;

      CFunctionSummaryEdge cFunctionSummaryEdge2 = returnEdge2.getSummaryEdge();

      CFunctionCall functionCall2 = cFunctionSummaryEdge2.getExpression();

      if (functionCall2 instanceof CFunctionCallAssignmentStatement) {
        CFunctionCallAssignmentStatement funcAssign = (CFunctionCallAssignmentStatement)functionCall2;
        String assignedVariable = scoped(funcAssign.getLeftHandSide().toASTString(), successorEdge.getSuccessor().getFunctionName());


        collectedVariables.put(cFunctionSummaryEdge2.getSuccessor(), assignedVariable);
        collectVariables(returnStatementEdge, returnStatementEdge.getExpression(), collectedVariables);
        collectVariables(returnStatementEdge, new CIdExpression(returnStatementEdge.getExpression().getFileLocation(),
            null,
            ExplicitTransferRelation.FUNCTION_RETURN_VAR,
            null), collectedVariables);
      }

      break;

    case DeclarationEdge:
      CDeclaration declaration = ((CDeclarationEdge)edge).getDeclaration();
      if (declaration instanceof CVariableDeclaration && declaration.getName() != null && declaration.isGlobal()) {
        globalVariables.add(declaration.getName());
        collectedVariables.put(edge.getSuccessor(), declaration.getName());
      }
      break;

    case AssumeEdge:
      CAssumeEdge assumeEdge = (CAssumeEdge)edge;
      collectVariables(assumeEdge, assumeEdge.getExpression(), collectedVariables);
      break;

    case StatementEdge:
      CStatementEdge statementEdge = (CStatementEdge)edge;
      if (statementEdge.getStatement() instanceof CAssignment) {
        CAssignment assignment = (CAssignment)statementEdge.getStatement();
        String assignedVariable = assignment.getLeftHandSide().toASTString();
        collectedVariables.put(edge.getSuccessor(), scoped(assignedVariable, currentFunction));
      }
      break;

    case FunctionCallEdge:
      CFunctionCallEdge functionCallEdge = (CFunctionCallEdge)edge;
      CFunctionCall functionCall     = functionCallEdge.getSummaryEdge().getExpression();

      if (functionCall instanceof CFunctionCallAssignmentStatement) {
        CFunctionCallAssignmentStatement funcAssign = (CFunctionCallAssignmentStatement)functionCall;
        String assignedVariable = scoped(funcAssign.getLeftHandSide().toASTString(), currentFunction);

        // track it at return (2nd statement below), not at call (next, commented statement)
        //collectedVariables.put(edge.getSuccessor(), assignedVariable);
        collectedVariables.put(functionCallEdge.getSummaryEdge().getSuccessor(), assignedVariable);


        collectedVariables.put(edge.getSuccessor(), assignedVariable);
        collectVariables(functionCallEdge, funcAssign.getRightHandSide(), collectedVariables);
      }

      String functionName = functionCallEdge.getSuccessor().getFunctionDefinition().getName();
      for (CParameterDeclaration parameter : functionCallEdge.getSuccessor().getFunctionDefinition().getType().getParameters()) {
        String parameterName = functionName + "::" + parameter.getName();

        // collect the formal parameter, and make the argument a depending variable
        collectedVariables.put(functionCallEdge.getSuccessor(), parameterName);
      }

      break;
    }
  }

  /**
   * This method prefixes the name of a non-global variable with a given function name.
   *
   * @param variableName the variable name
   * @param functionName the function name
   * @return the prefixed variable name
   */
  private String scoped(String variableName, String functionName) {
    if (globalVariables.contains(variableName)) {
      return variableName;
    } else {
      return functionName + "::" + variableName;
    }
  }

  private void collectVariables(CFAEdge edge, CRightHandSide rightHandSide, Multimap<CFANode, String> collectedVariables) {
    rightHandSide.accept(new CollectVariablesVisitor(edge, collectedVariables));
  }

  private class CollectVariablesVisitor extends DefaultCExpressionVisitor<Void, RuntimeException>
                                               implements CRightHandSideVisitor<Void, RuntimeException> {

    private final CFAEdge currentEdge;
    private final Multimap<CFANode, String> collectedVariables;

    public CollectVariablesVisitor(CFAEdge edge, Multimap<CFANode, String> collectedVariables) {
      this.currentEdge          = edge;
      this.collectedVariables   = collectedVariables;
    }

    private void collectVariable(String var) {
      collectedVariables.put(currentEdge.getSuccessor(), scoped(var, currentEdge.getPredecessor().getFunctionName()));
    }

    @Override
    public Void visit(CIdExpression pE) {
      collectVariable(pE.getName());
      return null;
    }

    @Override
    public Void visit(CArraySubscriptExpression pE) {
      collectVariable(pE.toASTString());
      pE.getArrayExpression().accept(this);
      pE.getSubscriptExpression().accept(this);
      return null;
    }

    @Override
    public Void visit(CBinaryExpression pE) {
      pE.getOperand1().accept(this);
      pE.getOperand2().accept(this);
      return null;
    }

    @Override
    public Void visit(CCastExpression pE) {
      pE.getOperand().accept(this);
      return null;
    }

    @Override
    public Void visit(CFieldReference pE) {
      collectVariable(pE.toASTString());
      pE.getFieldOwner().accept(this);
      return null;
    }

    @Override
    public Void visit(CFunctionCallExpression pE) {
      pE.getFunctionNameExpression().accept(this);
      for (CExpression param : pE.getParameterExpressions()) {
        param.accept(this);
      }
      return null;
    }

    @Override
    public Void visit(CUnaryExpression pE) {
      UnaryOperator op = pE.getOperator();

      switch (op) {
      case AMPER:
      case STAR:
        collectVariable(pE.toASTString());
<<<<<<< HEAD
        //$FALL-THROUGH$
=======
        break;
>>>>>>> eb2e1a9d
      default:
        pE.getOperand().accept(this);
      }

      return null;
    }

    @Override
    protected Void visitDefault(CExpression pExp) {
      return null;
    }
  }
}<|MERGE_RESOLUTION|>--- conflicted
+++ resolved
@@ -253,11 +253,7 @@
       case AMPER:
       case STAR:
         collectVariable(pE.toASTString());
-<<<<<<< HEAD
-        //$FALL-THROUGH$
-=======
         break;
->>>>>>> eb2e1a9d
       default:
         pE.getOperand().accept(this);
       }
