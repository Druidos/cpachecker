/*
 *  CPAchecker is a tool for configurable software verification.
 *  This file is part of CPAchecker.
 *
 *  Copyright (C) 2007-2011  Dirk Beyer
 *  All rights reserved.
 *
 *  Licensed under the Apache License, Version 2.0 (the "License");
 *  you may not use this file except in compliance with the License.
 *  You may obtain a copy of the License at
 *
 *      http://www.apache.org/licenses/LICENSE-2.0
 *
 *  Unless required by applicable law or agreed to in writing, software
 *  distributed under the License is distributed on an "AS IS" BASIS,
 *  WITHOUT WARRANTIES OR CONDITIONS OF ANY KIND, either express or implied.
 *  See the License for the specific language governing permissions and
 *  limitations under the License.
 *
 *
 *  CPAchecker web page:
 *    http://cpachecker.sosy-lab.org
 */
package org.sosy_lab.cpachecker.cpa.andersen;

import java.util.Map;

import org.sosy_lab.cpachecker.core.interfaces.AbstractState;
import org.sosy_lab.cpachecker.cpa.andersen.util.BaseConstraint;
import org.sosy_lab.cpachecker.cpa.andersen.util.ComplexConstraint;
import org.sosy_lab.cpachecker.cpa.andersen.util.ConstraintSystem;
import org.sosy_lab.cpachecker.cpa.andersen.util.SimpleConstraint;

<<<<<<< HEAD
public class AndersenState implements AbstractState, Cloneable {

  // ------- global constraint system -------
  private static final Set<BaseConstraint> gBaseConstraints = new HashSet<BaseConstraint>();
  private static final Set<SimpleConstraint> gSimpleConstraints = new HashSet<SimpleConstraint>();
  private static final Set<ComplexConstraint> gComplexConstraints = new HashSet<ComplexConstraint>();

  private static final Map<String, String[]> gPointsToSets = new HashMap<String, String[]>();

  private static boolean gChanged = false;

  // ------- local constraint system -------
  private final Set<BaseConstraint> lBaseConstraints = new HashSet<BaseConstraint>();
  private final Set<SimpleConstraint> lSimpleConstraints = new HashSet<SimpleConstraint>();
  private final Set<ComplexConstraint> lComplexConstraints = new HashSet<ComplexConstraint>();

  private final Map<String, String[]> lPointsToSets = new HashMap<String, String[]>();

  private boolean lChanged = false;

  public AndersenState() {}
=======
public class AndersenState implements AbstractState {
>>>>>>> 30d65383

  /**
   * The local constraint system.
   */
  private final ConstraintSystem localConstraintSystem;

  public AndersenState() {
    this(null);
  }

  public AndersenState(ConstraintSystem pLocalConstraintSystem) {
    this.localConstraintSystem = pLocalConstraintSystem == null ? new ConstraintSystem() : pLocalConstraintSystem;
  }

  /**
   * Adds a (new) {@link BaseConstraint} returns the result.
   * This instance is not modified by the operation.
   *
   * @param pConstr {@link BaseConstraint} that should be added.
   */
  AndersenState addConstraint(BaseConstraint pConstr) {
    return new AndersenState(this.localConstraintSystem.addConstraint(pConstr));
  }

  /**
   * Adds a (new) {@link SimpleConstraint} and returns the result.
   * This instance is not modified by the operation.
   *
   * @param pConstr {@link SimpleConstraint} that should be added.
   */
<<<<<<< HEAD
  public Map<String, String[]> getLocalPointsToSets() {

    if (lChanged) {
      computeDynTransitiveClosure(lBaseConstraints, lSimpleConstraints, lComplexConstraints, lPointsToSets);
      lChanged = false;
    }

    return lPointsToSets;
  }

  /**
   * Computes and returns the points-to sets for the global constraint system.
   *
   * @return points-to sets for the global constraint system.
   */
  public static Map<String, String[]> getGlobalPointsToSets() {

    if (gChanged) {
      computeDynTransitiveClosure(gBaseConstraints, gSimpleConstraints, gComplexConstraints, gPointsToSets);
      gChanged = false;
    }

    return gPointsToSets;
  }

  /**
   * Computes the dynamic trasitive closure of the given constraint system and writes the resulting
   * points-to sets to the {@link Map} <code>ptSets</code>.
   *
   * @param bConstr
   *        {@link Set} of {@link BaseConstraint}s in the constraint system.
   * @param sConstr
   *        {@link Set} of {@link SimpleConstraint}s in the constraint system.
   * @param cConstr
   *        {@link Set} of {@link ComplexConstraint}s in the constraint system.
   * @param ptSets
   *        Writes all found points-to relations to this {@link Map}.<br>
   *        <i>Note:</i> The map is cleared, before the results are written.
   */
  private static void computeDynTransitiveClosure(Set<BaseConstraint> bConstr, Set<SimpleConstraint> sConstr,
      Set<ComplexConstraint> cConstr, Map<String, String[]> ptSets) {

    // build initial graph
    DirectedGraph g = new DirectedGraph();

    buildGraph(bConstr, sConstr, cConstr, g);

    HashSet<DirectedGraph.Node> workset = new HashSet<DirectedGraph.Node>();

    // add all nodes in graph to the initial workset
    for (Map.Entry<String, DirectedGraph.Node> entry : g.getNameMappings()) {
      workset.add(entry.getValue());
    }

    HashSet<DirectedGraph.Edge> tested = new HashSet<DirectedGraph.Edge>();

    // dynamic transitive closure
    while (!workset.isEmpty()) {

      DirectedGraph.Node n = workset.iterator().next();
      workset.remove(n);
      if (!n.isValid()) {
        // node is invalid, if it was merged into another one
        continue;
      }

      // two lines for HCD
      if (n.mergePts != null) {
        g.mergeNodes(n.mergePts, n.getPointsToNodesSet());
      }

      for (DirectedGraph.Node v : n.getPointsToNodesSet()) {

        for (String aStr : n.complexConstrMeSub) {
          DirectedGraph.Node a = g.getNode(aStr);

          if (!v.isSuccessor(a)) {
            g.addEdge(v, a);
            workset.add(v);
          }
        }

        for (String bStr : n.complexConstrMeSuper) {
          DirectedGraph.Node b = g.getNode(bStr);

          if (!b.isSuccessor(v)) {
            g.addEdge(b, v);
            workset.add(b);
          }
        }

      } // for (String vStr : n.pointsToSet)

      for (DirectedGraph.Node z : n.getSuccessors()) {

        // LCD code
        DirectedGraph.Edge edge = g.new Edge(n, z);
        if (z.getPointsToSet().equals(n.getPointsToSet()) && !tested.contains(edge)) {
          tested.add(edge);
          DirectedGraph.Node merged = g.detectAndCollapseCycleContainingEdge(edge);

          if (merged != null) {
            workset.add(merged);
            break;
          }

        } else /* END LCD code */if (n.propagatePointerTargetsTo(z)) {
          workset.add(z);
        }
      }

    } // while (!workset.isEmpty())

    // clear result map
    ptSets.clear();

    // write results to map
    for (Map.Entry<String, DirectedGraph.Node> e : g.getNameMappings()) {

      Collection<String> ptSetNode = e.getValue().getPointsToSet();
      ptSets.put(e.getKey(), ptSetNode.toArray(new String[ptSetNode.size()]));
    }
=======
  AndersenState addConstraint(SimpleConstraint pConstr) {
    return new AndersenState(this.localConstraintSystem.addConstraint(pConstr));
>>>>>>> 30d65383
  }

  /**
   * Adds a (new) {@link ComplexConstraint} and returns the result.
   * This instance is not modified by the operation.
   *
   * @param pConstr {@link ComplexConstraint} that should be added.
   */
  AndersenState addConstraint(ComplexConstraint pConstr) {
    return new AndersenState(this.localConstraintSystem.addConstraint(pConstr));
  }

  /**
<<<<<<< HEAD
   * Builds an offline graph for HCD and finds all SCCs in it.<br>
   * For the offline version {@link BaseConstraint}s are not relevant and {@link SimpleConstraint}s
   * and {@link ComplexConstraint}s represents an edge in graph.
   *
   * @param sConstr
   *        List of all {@link SimpleConstraint}s that should be considered.
   * @param cConstr
   *        List of all {@link ComplexConstraint}s that should be considered.
   * @return a list of all SCCs. One SCC is represented as a list of all variables it contains.
   */
  private static List<List<String>> buildOfflineGraphAndFindSCCs(Collection<SimpleConstraint> sConstr,
      Collection<ComplexConstraint> cConstr) {

    HashSet<DirectedGraph.Node> workset = new HashSet<DirectedGraph.Node>();
    DirectedGraph g = new DirectedGraph();

    HashMap<DirectedGraph.Node, String> nodeStrMap = new HashMap<DirectedGraph.Node, String>();

    for (SimpleConstraint sc : sConstr) {

      String srcStr = sc.getSubVar();
      String destStr = sc.getSuperVar();

      DirectedGraph.Node src = g.getNode(srcStr);
      DirectedGraph.Node dest = g.getNode(destStr);
      g.addEdge(src, dest);

      workset.add(src);
      workset.add(dest);

      nodeStrMap.put(src, srcStr);
      nodeStrMap.put(dest, destStr);
    }

    for (ComplexConstraint cc : cConstr) {

      String srcStr, destStr;

      if (cc.isSubDerefed()) {

        srcStr = '*' + cc.getSubVar();
        destStr = cc.getSuperVar();

      } else {

        srcStr = cc.getSubVar();
        destStr = '*' + cc.getSuperVar();

      }

      DirectedGraph.Node src = g.getNode(srcStr);
      DirectedGraph.Node dest = g.getNode(destStr);
      g.addEdge(src, dest);

      workset.add(src);
      workset.add(dest);

      nodeStrMap.put(src, srcStr);
      nodeStrMap.put(dest, destStr);
    }

    // find strongly-connected components (using tarjans linear algorithm)
    int maxdfs = 1;
    LinkedList<DirectedGraph.Node> stack = new LinkedList<DirectedGraph.Node>();
    List<List<String>> sccs = new LinkedList<List<String>>();
    while (!workset.isEmpty()) {

      DirectedGraph.Node n = workset.iterator().next();

      maxdfs = tarjan(maxdfs, n, workset, stack, nodeStrMap, sccs);
    }

    return sccs;
  }

  /**
   * Recursive part of tarjans algorithm to find strongly connected components. Algorithm is e.g.
   * described in
   * <a href="http://en.wikipedia.org/wiki/Tarjan's_strongly_connected_components_algorithm">wikipedia</a>
   *
   * @param maxdfs
   *        The current value for maxdfs.
   * @param v
   *        The current Node to process.
   * @param workset
   *        Set of all unreached Nodes.
   * @param stack
   *        Temporary datastructure for algorithm.
   * @param nodeStrMap
   *        Because the sccs are returned as a list of variables (i.e. Strings), the mapping from
   *        Node to String must be given.
   * @param sccs
   *        All found strongly connected components are added to this list.
   * @return an updated value for maxdfs.
   */
  private static int tarjan(int maxdfs, DirectedGraph.Node v, Set<DirectedGraph.Node> workset,
      LinkedList<DirectedGraph.Node> stack, Map<DirectedGraph.Node, String> nodeStrMap, List<List<String>> sccs) {

    v.dfs = maxdfs;
    v.lowlink = maxdfs;
    maxdfs++;
    stack.push(v);
    workset.remove(v);

    for (DirectedGraph.Node succ : v.getSuccessors()) {
      if (workset.contains(succ)) {
        maxdfs = tarjan(maxdfs, succ, workset, stack, nodeStrMap, sccs);
        v.lowlink = Math.min(v.lowlink, succ.lowlink);
      } else if (succ.dfs > 0) { // <==> stack.contains(succ)
        v.lowlink = Math.min(v.lowlink, succ.dfs);
      }
    }

    if (v.lowlink == v.dfs) {

      DirectedGraph.Node succ;
      LinkedList<String> scc = new LinkedList<String>();

      do {
        succ = stack.pop();
        succ.dfs = -succ.dfs;
        scc.add(nodeStrMap.get(succ));
      } while (!succ.equals(v));

      if (scc.size() > 1) {
        sccs.add(scc);
      }
    }

    return maxdfs;
  }

  /**
   * Merges all non-ref nodes in an SCC. For every ref-node the last remaining non-ref Node is
   * stored.
=======
   * Computes and returns the points-to sets for the local constraint system.
>>>>>>> 30d65383
   *
   * @return points-to sets for the local constraint system.
   */
<<<<<<< HEAD
  private static void mergeOrMarkSCCs(DirectedGraph g, List<List<String>> sccs) {

    for (List<String> scc : sccs) {

      LinkedList<DirectedGraph.Node> refNodes = new LinkedList<DirectedGraph.Node>();
      LinkedList<DirectedGraph.Node> normNodes = new LinkedList<DirectedGraph.Node>();

      for (String n : scc) {

        // translate to new node
        if (n.charAt(0) == '*') {
          refNodes.add(g.getNode(n.substring(1)));
        } else {
          normNodes.add(g.getNode(n));
        }
      }

      DirectedGraph.Node merged = g.mergeNodes(normNodes.poll(), normNodes);

      for (DirectedGraph.Node n : refNodes) {
        n.mergePts = merged;
      }
    }
=======
  public Map<String, String[]> getLocalPointsToSets() {
    return this.localConstraintSystem.getPointsToSets();
>>>>>>> 30d65383
  }

  @Override
  public boolean equals(Object pO) {
    if (this == pO) {
      return true;
    }
    if (pO instanceof AndersenState) {
      AndersenState other = (AndersenState) pO;
      return localConstraintSystem.equals(other.localConstraintSystem);
    }
    return false;
  }

  @Override
  public int hashCode() {
    return this.localConstraintSystem.hashCode();
  }

  @Override
  public String toString() {
    return this.localConstraintSystem.toString();
  }

  public boolean isLessOrEqual(AndersenState pReachedState) {
    return this == pReachedState || (this.localConstraintSystem.getBaseConstraints().containsAll(pReachedState.localConstraintSystem.getBaseConstraints())
        && this.localConstraintSystem.getSimpleConstraints().containsAll(pReachedState.localConstraintSystem.getSimpleConstraints())
        && this.localConstraintSystem.getComplexConstraints().containsAll(pReachedState.localConstraintSystem.getComplexConstraints()));
  }

  public AndersenState join(AndersenState pReachedState) {
    if (isLessOrEqual(pReachedState)) {
      return pReachedState;
    }
    if (pReachedState.isLessOrEqual(this)) {
      return this;
    }
    return new AndersenState(this.localConstraintSystem.join(pReachedState.localConstraintSystem));
  }
}<|MERGE_RESOLUTION|>--- conflicted
+++ resolved
@@ -2,7 +2,7 @@
  *  CPAchecker is a tool for configurable software verification.
  *  This file is part of CPAchecker.
  *
- *  Copyright (C) 2007-2011  Dirk Beyer
+ *  Copyright (C) 2007-2013  Dirk Beyer
  *  All rights reserved.
  *
  *  Licensed under the Apache License, Version 2.0 (the "License");
@@ -31,31 +31,7 @@
 import org.sosy_lab.cpachecker.cpa.andersen.util.ConstraintSystem;
 import org.sosy_lab.cpachecker.cpa.andersen.util.SimpleConstraint;
 
-<<<<<<< HEAD
-public class AndersenState implements AbstractState, Cloneable {
-
-  // ------- global constraint system -------
-  private static final Set<BaseConstraint> gBaseConstraints = new HashSet<BaseConstraint>();
-  private static final Set<SimpleConstraint> gSimpleConstraints = new HashSet<SimpleConstraint>();
-  private static final Set<ComplexConstraint> gComplexConstraints = new HashSet<ComplexConstraint>();
-
-  private static final Map<String, String[]> gPointsToSets = new HashMap<String, String[]>();
-
-  private static boolean gChanged = false;
-
-  // ------- local constraint system -------
-  private final Set<BaseConstraint> lBaseConstraints = new HashSet<BaseConstraint>();
-  private final Set<SimpleConstraint> lSimpleConstraints = new HashSet<SimpleConstraint>();
-  private final Set<ComplexConstraint> lComplexConstraints = new HashSet<ComplexConstraint>();
-
-  private final Map<String, String[]> lPointsToSets = new HashMap<String, String[]>();
-
-  private boolean lChanged = false;
-
-  public AndersenState() {}
-=======
 public class AndersenState implements AbstractState {
->>>>>>> 30d65383
 
   /**
    * The local constraint system.
@@ -86,133 +62,8 @@
    *
    * @param pConstr {@link SimpleConstraint} that should be added.
    */
-<<<<<<< HEAD
-  public Map<String, String[]> getLocalPointsToSets() {
-
-    if (lChanged) {
-      computeDynTransitiveClosure(lBaseConstraints, lSimpleConstraints, lComplexConstraints, lPointsToSets);
-      lChanged = false;
-    }
-
-    return lPointsToSets;
-  }
-
-  /**
-   * Computes and returns the points-to sets for the global constraint system.
-   *
-   * @return points-to sets for the global constraint system.
-   */
-  public static Map<String, String[]> getGlobalPointsToSets() {
-
-    if (gChanged) {
-      computeDynTransitiveClosure(gBaseConstraints, gSimpleConstraints, gComplexConstraints, gPointsToSets);
-      gChanged = false;
-    }
-
-    return gPointsToSets;
-  }
-
-  /**
-   * Computes the dynamic trasitive closure of the given constraint system and writes the resulting
-   * points-to sets to the {@link Map} <code>ptSets</code>.
-   *
-   * @param bConstr
-   *        {@link Set} of {@link BaseConstraint}s in the constraint system.
-   * @param sConstr
-   *        {@link Set} of {@link SimpleConstraint}s in the constraint system.
-   * @param cConstr
-   *        {@link Set} of {@link ComplexConstraint}s in the constraint system.
-   * @param ptSets
-   *        Writes all found points-to relations to this {@link Map}.<br>
-   *        <i>Note:</i> The map is cleared, before the results are written.
-   */
-  private static void computeDynTransitiveClosure(Set<BaseConstraint> bConstr, Set<SimpleConstraint> sConstr,
-      Set<ComplexConstraint> cConstr, Map<String, String[]> ptSets) {
-
-    // build initial graph
-    DirectedGraph g = new DirectedGraph();
-
-    buildGraph(bConstr, sConstr, cConstr, g);
-
-    HashSet<DirectedGraph.Node> workset = new HashSet<DirectedGraph.Node>();
-
-    // add all nodes in graph to the initial workset
-    for (Map.Entry<String, DirectedGraph.Node> entry : g.getNameMappings()) {
-      workset.add(entry.getValue());
-    }
-
-    HashSet<DirectedGraph.Edge> tested = new HashSet<DirectedGraph.Edge>();
-
-    // dynamic transitive closure
-    while (!workset.isEmpty()) {
-
-      DirectedGraph.Node n = workset.iterator().next();
-      workset.remove(n);
-      if (!n.isValid()) {
-        // node is invalid, if it was merged into another one
-        continue;
-      }
-
-      // two lines for HCD
-      if (n.mergePts != null) {
-        g.mergeNodes(n.mergePts, n.getPointsToNodesSet());
-      }
-
-      for (DirectedGraph.Node v : n.getPointsToNodesSet()) {
-
-        for (String aStr : n.complexConstrMeSub) {
-          DirectedGraph.Node a = g.getNode(aStr);
-
-          if (!v.isSuccessor(a)) {
-            g.addEdge(v, a);
-            workset.add(v);
-          }
-        }
-
-        for (String bStr : n.complexConstrMeSuper) {
-          DirectedGraph.Node b = g.getNode(bStr);
-
-          if (!b.isSuccessor(v)) {
-            g.addEdge(b, v);
-            workset.add(b);
-          }
-        }
-
-      } // for (String vStr : n.pointsToSet)
-
-      for (DirectedGraph.Node z : n.getSuccessors()) {
-
-        // LCD code
-        DirectedGraph.Edge edge = g.new Edge(n, z);
-        if (z.getPointsToSet().equals(n.getPointsToSet()) && !tested.contains(edge)) {
-          tested.add(edge);
-          DirectedGraph.Node merged = g.detectAndCollapseCycleContainingEdge(edge);
-
-          if (merged != null) {
-            workset.add(merged);
-            break;
-          }
-
-        } else /* END LCD code */if (n.propagatePointerTargetsTo(z)) {
-          workset.add(z);
-        }
-      }
-
-    } // while (!workset.isEmpty())
-
-    // clear result map
-    ptSets.clear();
-
-    // write results to map
-    for (Map.Entry<String, DirectedGraph.Node> e : g.getNameMappings()) {
-
-      Collection<String> ptSetNode = e.getValue().getPointsToSet();
-      ptSets.put(e.getKey(), ptSetNode.toArray(new String[ptSetNode.size()]));
-    }
-=======
   AndersenState addConstraint(SimpleConstraint pConstr) {
     return new AndersenState(this.localConstraintSystem.addConstraint(pConstr));
->>>>>>> 30d65383
   }
 
   /**
@@ -226,176 +77,12 @@
   }
 
   /**
-<<<<<<< HEAD
-   * Builds an offline graph for HCD and finds all SCCs in it.<br>
-   * For the offline version {@link BaseConstraint}s are not relevant and {@link SimpleConstraint}s
-   * and {@link ComplexConstraint}s represents an edge in graph.
-   *
-   * @param sConstr
-   *        List of all {@link SimpleConstraint}s that should be considered.
-   * @param cConstr
-   *        List of all {@link ComplexConstraint}s that should be considered.
-   * @return a list of all SCCs. One SCC is represented as a list of all variables it contains.
-   */
-  private static List<List<String>> buildOfflineGraphAndFindSCCs(Collection<SimpleConstraint> sConstr,
-      Collection<ComplexConstraint> cConstr) {
-
-    HashSet<DirectedGraph.Node> workset = new HashSet<DirectedGraph.Node>();
-    DirectedGraph g = new DirectedGraph();
-
-    HashMap<DirectedGraph.Node, String> nodeStrMap = new HashMap<DirectedGraph.Node, String>();
-
-    for (SimpleConstraint sc : sConstr) {
-
-      String srcStr = sc.getSubVar();
-      String destStr = sc.getSuperVar();
-
-      DirectedGraph.Node src = g.getNode(srcStr);
-      DirectedGraph.Node dest = g.getNode(destStr);
-      g.addEdge(src, dest);
-
-      workset.add(src);
-      workset.add(dest);
-
-      nodeStrMap.put(src, srcStr);
-      nodeStrMap.put(dest, destStr);
-    }
-
-    for (ComplexConstraint cc : cConstr) {
-
-      String srcStr, destStr;
-
-      if (cc.isSubDerefed()) {
-
-        srcStr = '*' + cc.getSubVar();
-        destStr = cc.getSuperVar();
-
-      } else {
-
-        srcStr = cc.getSubVar();
-        destStr = '*' + cc.getSuperVar();
-
-      }
-
-      DirectedGraph.Node src = g.getNode(srcStr);
-      DirectedGraph.Node dest = g.getNode(destStr);
-      g.addEdge(src, dest);
-
-      workset.add(src);
-      workset.add(dest);
-
-      nodeStrMap.put(src, srcStr);
-      nodeStrMap.put(dest, destStr);
-    }
-
-    // find strongly-connected components (using tarjans linear algorithm)
-    int maxdfs = 1;
-    LinkedList<DirectedGraph.Node> stack = new LinkedList<DirectedGraph.Node>();
-    List<List<String>> sccs = new LinkedList<List<String>>();
-    while (!workset.isEmpty()) {
-
-      DirectedGraph.Node n = workset.iterator().next();
-
-      maxdfs = tarjan(maxdfs, n, workset, stack, nodeStrMap, sccs);
-    }
-
-    return sccs;
-  }
-
-  /**
-   * Recursive part of tarjans algorithm to find strongly connected components. Algorithm is e.g.
-   * described in
-   * <a href="http://en.wikipedia.org/wiki/Tarjan's_strongly_connected_components_algorithm">wikipedia</a>
-   *
-   * @param maxdfs
-   *        The current value for maxdfs.
-   * @param v
-   *        The current Node to process.
-   * @param workset
-   *        Set of all unreached Nodes.
-   * @param stack
-   *        Temporary datastructure for algorithm.
-   * @param nodeStrMap
-   *        Because the sccs are returned as a list of variables (i.e. Strings), the mapping from
-   *        Node to String must be given.
-   * @param sccs
-   *        All found strongly connected components are added to this list.
-   * @return an updated value for maxdfs.
-   */
-  private static int tarjan(int maxdfs, DirectedGraph.Node v, Set<DirectedGraph.Node> workset,
-      LinkedList<DirectedGraph.Node> stack, Map<DirectedGraph.Node, String> nodeStrMap, List<List<String>> sccs) {
-
-    v.dfs = maxdfs;
-    v.lowlink = maxdfs;
-    maxdfs++;
-    stack.push(v);
-    workset.remove(v);
-
-    for (DirectedGraph.Node succ : v.getSuccessors()) {
-      if (workset.contains(succ)) {
-        maxdfs = tarjan(maxdfs, succ, workset, stack, nodeStrMap, sccs);
-        v.lowlink = Math.min(v.lowlink, succ.lowlink);
-      } else if (succ.dfs > 0) { // <==> stack.contains(succ)
-        v.lowlink = Math.min(v.lowlink, succ.dfs);
-      }
-    }
-
-    if (v.lowlink == v.dfs) {
-
-      DirectedGraph.Node succ;
-      LinkedList<String> scc = new LinkedList<String>();
-
-      do {
-        succ = stack.pop();
-        succ.dfs = -succ.dfs;
-        scc.add(nodeStrMap.get(succ));
-      } while (!succ.equals(v));
-
-      if (scc.size() > 1) {
-        sccs.add(scc);
-      }
-    }
-
-    return maxdfs;
-  }
-
-  /**
-   * Merges all non-ref nodes in an SCC. For every ref-node the last remaining non-ref Node is
-   * stored.
-=======
    * Computes and returns the points-to sets for the local constraint system.
->>>>>>> 30d65383
    *
    * @return points-to sets for the local constraint system.
    */
-<<<<<<< HEAD
-  private static void mergeOrMarkSCCs(DirectedGraph g, List<List<String>> sccs) {
-
-    for (List<String> scc : sccs) {
-
-      LinkedList<DirectedGraph.Node> refNodes = new LinkedList<DirectedGraph.Node>();
-      LinkedList<DirectedGraph.Node> normNodes = new LinkedList<DirectedGraph.Node>();
-
-      for (String n : scc) {
-
-        // translate to new node
-        if (n.charAt(0) == '*') {
-          refNodes.add(g.getNode(n.substring(1)));
-        } else {
-          normNodes.add(g.getNode(n));
-        }
-      }
-
-      DirectedGraph.Node merged = g.mergeNodes(normNodes.poll(), normNodes);
-
-      for (DirectedGraph.Node n : refNodes) {
-        n.mergePts = merged;
-      }
-    }
-=======
   public Map<String, String[]> getLocalPointsToSets() {
     return this.localConstraintSystem.getPointsToSets();
->>>>>>> 30d65383
   }
 
   @Override
