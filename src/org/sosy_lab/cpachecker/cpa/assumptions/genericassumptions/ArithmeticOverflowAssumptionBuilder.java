/*
 *  CPAchecker is a tool for configurable software verification.
 *  This file is part of CPAchecker.
 *
 *  Copyright (C) 2007-2014  Dirk Beyer
 *  All rights reserved.
 *
 *  Licensed under the Apache License, Version 2.0 (the "License");
 *  you may not use this file except in compliance with the License.
 *  You may obtain a copy of the License at
 *
 *      http://www.apache.org/licenses/LICENSE-2.0
 *
 *  Unless required by applicable law or agreed to in writing, software
 *  distributed under the License is distributed on an "AS IS" BASIS,
 *  WITHOUT WARRANTIES OR CONDITIONS OF ANY KIND, either express or implied.
 *  See the License for the specific language governing permissions and
 *  limitations under the License.
 *
 *
 *  CPAchecker web page:
 *    http://cpachecker.sosy-lab.org
 */
package org.sosy_lab.cpachecker.cpa.assumptions.genericassumptions;

import java.util.List;

import org.sosy_lab.common.Pair;
import org.sosy_lab.cpachecker.cfa.ast.FileLocation;
import org.sosy_lab.cpachecker.cfa.ast.c.CAssignment;
import org.sosy_lab.cpachecker.cfa.ast.c.CBinaryExpression;
import org.sosy_lab.cpachecker.cfa.ast.c.CBinaryExpression.BinaryOperator;
import org.sosy_lab.cpachecker.cfa.ast.c.CCastExpression;
import org.sosy_lab.cpachecker.cfa.ast.c.CExpression;
import org.sosy_lab.cpachecker.cfa.ast.c.CIdExpression;
import org.sosy_lab.cpachecker.cfa.ast.c.CIntegerLiteralExpression;
import org.sosy_lab.cpachecker.cfa.ast.c.CParameterDeclaration;
import org.sosy_lab.cpachecker.cfa.ast.c.CStatement;
import org.sosy_lab.cpachecker.cfa.ast.c.CUnaryExpression;
import org.sosy_lab.cpachecker.cfa.model.CFAEdge;
import org.sosy_lab.cpachecker.cfa.model.c.CAssumeEdge;
import org.sosy_lab.cpachecker.cfa.model.c.CFunctionCallEdge;
import org.sosy_lab.cpachecker.cfa.model.c.CFunctionEntryNode;
import org.sosy_lab.cpachecker.cfa.model.c.CReturnStatementEdge;
import org.sosy_lab.cpachecker.cfa.model.c.CStatementEdge;
import org.sosy_lab.cpachecker.cfa.types.c.CNumericTypes;
import org.sosy_lab.cpachecker.cfa.types.c.CSimpleType;
import org.sosy_lab.cpachecker.cfa.types.c.CType;

import com.google.common.collect.Lists;

/**
 * Class to generate assumptions related to over/underflow
 * of integer arithmetic operations
 */
public class ArithmeticOverflowAssumptionBuilder
implements GenericAssumptionBuilder {

  private static Pair<CIntegerLiteralExpression, CIntegerLiteralExpression> boundsForType(CType typ) {
    if (typ instanceof CSimpleType) {
      CSimpleType btyp = (CSimpleType) typ;

        switch (btyp.getType()) {
        case INT:
          // TODO not handled yet by mathsat so we assume all vars are signed integers for now
          // will enable later
          return Pair.of
          (CNumericTypes.INT_MIN, CNumericTypes.INT_MAX);
          //          if (btyp.isLong())
          //            if (btyp.isUnsigned())
          //              return new Pair<>
          //          (DummyASTNumericalLiteralExpression.ULONG_MIN, DummyASTNumericalLiteralExpression.ULONG_MAX);
          //            else
          //              return new Pair<>
          //          (DummyASTNumericalLiteralExpression.LONG_MIN, DummyASTNumericalLiteralExpression.LONG_MAX);
          //          else if (btyp.isShort())
          //            if (btyp.isUnsigned())
          //              return new Pair<>
          //          (DummyASTNumericalLiteralExpression.USHRT_MIN, DummyASTNumericalLiteralExpression.USHRT_MAX);
          //            else
          //              return new Pair<>
          //          (DummyASTNumericalLiteralExpression.SHRT_MIN, DummyASTNumericalLiteralExpression.SHRT_MAX);
          //          else
          //            if (btyp.isUnsigned())
          //              return new Pair<>
          //          (DummyASTNumericalLiteralExpression.UINT_MIN, DummyASTNumericalLiteralExpression.UINT_MAX);
          //            else
          //              return new Pair<>
          //          (DummyASTNumericalLiteralExpression.INT_MIN, DummyASTNumericalLiteralExpression.INT_MAX);
          //        case IBasicType.t_char:
          //          if (btyp.isUnsigned())
          //            return new Pair<>
          //          (DummyASTNumericalLiteralExpression.UCHAR_MIN, DummyASTNumericalLiteralExpression.UCHAR_MAX);
          //          else
          //            return new Pair<>
          //          (DummyASTNumericalLiteralExpression.CHAR_MIN, DummyASTNumericalLiteralExpression.CHAR_MAX);
      }
    }
    return Pair.of(null, null);
  }

    /**
     * Compute and conjunct the assumption for the given arithmetic
     * expression, ignoring bounds if applicable. The method does
     * not check that the expression is indeed an arithmetic expression.
     */
    private static void conjunctPredicateForArithmeticExpression(
        CExpression exp, List<CExpression> result) {
      conjunctPredicateForArithmeticExpression(exp.getExpressionType(), exp, result);
    }

  /**
   * Compute and conjunct the assumption for the given arithmetic
   * expression, given as its type and its expression.
   * The two last, boolean arguments allow to avoid generating
   * lower and/or upper bounds predicates.
   */
  private static void conjunctPredicateForArithmeticExpression(CType typ,
      CExpression exp, List<CExpression> result) {

    Pair<CIntegerLiteralExpression, CIntegerLiteralExpression> bounds =
        boundsForType(typ);

    if (bounds.getFirst() != null) {

<<<<<<< HEAD
      result.add(new CBinaryExpression(FileLocation.DUMMY, null, null, exp,
              bounds.getFirst(), BinaryOperator.GREATER_EQUAL));
=======
      final IASTBinaryExpression secondExp = new IASTBinaryExpression(null, null, exp,
              bounds.getFirst(), BinaryOperator.GREATER_EQUAL);
      result = new IASTBinaryExpression(null, null,
              (IASTExpression) result, secondExp, BinaryOperator.LOGICAL_AND);
>>>>>>> 5f901b87
    }

    if (bounds.getSecond() != null) {

<<<<<<< HEAD
      result.add(new CBinaryExpression(FileLocation.DUMMY, null, null, exp,
              bounds.getSecond(), BinaryOperator.LESS_EQUAL));
=======
      final IASTBinaryExpression secondExp = new IASTBinaryExpression(null, null, exp,
              bounds.getSecond(), BinaryOperator.LESS_EQUAL);
      result =new IASTBinaryExpression(null, null,
              (IASTExpression) result, secondExp, BinaryOperator.LOGICAL_AND);
>>>>>>> 5f901b87
    }
  }

    private static void visit(CExpression pExpression, List<CExpression> result) {
      if (pExpression instanceof CIdExpression) {
        conjunctPredicateForArithmeticExpression(pExpression, result);
      } else if (pExpression instanceof CBinaryExpression) {
        CBinaryExpression binexp = (CBinaryExpression)pExpression;
        CExpression op1 = binexp.getOperand1();
        // Only variables for now, ignoring * & operators
        if (op1 instanceof CIdExpression) {
          conjunctPredicateForArithmeticExpression(op1, result);
        }
      } else if (pExpression instanceof CUnaryExpression) {
        CUnaryExpression unexp = (CUnaryExpression)pExpression;
        CExpression op1 = unexp.getOperand();
        // Only variables. Ignoring * & operators for now
        if (op1 instanceof CIdExpression) {
          conjunctPredicateForArithmeticExpression(op1, result);
        }
      } else if (pExpression instanceof CCastExpression) {
        CCastExpression castexp = (CCastExpression)pExpression;
        CType toType = castexp.getExpressionType();
        conjunctPredicateForArithmeticExpression(toType, castexp.getOperand(), result);
      }
    }

  @Override
  public List<CExpression> assumptionsForEdge(CFAEdge pEdge) {
    List<CExpression> result = Lists.newArrayList();

    switch (pEdge.getEdgeType()) {
    case AssumeEdge:
      CAssumeEdge assumeEdge = (CAssumeEdge) pEdge;
      visit(assumeEdge.getExpression(), result);
      break;
    case FunctionCallEdge:
      CFunctionCallEdge fcallEdge = (CFunctionCallEdge) pEdge;
      if (!fcallEdge.getArguments().isEmpty()) {
<<<<<<< HEAD
        CFunctionEntryNode fdefnode = fcallEdge.getSuccessor();
        List<CParameterDeclaration> formalParams = fdefnode.getFunctionParameters();
        for (CParameterDeclaration paramdecl : formalParams) {
          CExpression exp = new CIdExpression(paramdecl.getFileLocation(), paramdecl);
          visit(exp, result);
=======
        FunctionDefinitionNode fdefnode = fcallEdge.getSuccessor();
        List<IASTParameterDeclaration> formalParams = fdefnode.getFunctionParameters();
        for (IASTParameterDeclaration paramdecl : formalParams)
        {
          String name = paramdecl.getName();
          IType type = paramdecl.getDeclSpecifier();
          IASTExpression exp = new IASTIdExpression(paramdecl.getFileLocation(), type, name, paramdecl);
          result = visit(exp, result);
>>>>>>> 5f901b87
        }
      }
      break;
    case StatementEdge:
      CStatementEdge stmtEdge = (CStatementEdge) pEdge;

      CStatement stmt = stmtEdge.getStatement();
      if (stmt instanceof CAssignment) {
        visit(((CAssignment)stmt).getLeftHandSide(), result);
      }
      break;
    case ReturnStatementEdge:
      CReturnStatementEdge returnEdge = (CReturnStatementEdge) pEdge;

      if (returnEdge.getExpression() != null) {
        visit(returnEdge.getExpression(), result);
      }
      break;
    }
    return result;
  }
}<|MERGE_RESOLUTION|>--- conflicted
+++ resolved
@@ -123,28 +123,14 @@
 
     if (bounds.getFirst() != null) {
 
-<<<<<<< HEAD
       result.add(new CBinaryExpression(FileLocation.DUMMY, null, null, exp,
               bounds.getFirst(), BinaryOperator.GREATER_EQUAL));
-=======
-      final IASTBinaryExpression secondExp = new IASTBinaryExpression(null, null, exp,
-              bounds.getFirst(), BinaryOperator.GREATER_EQUAL);
-      result = new IASTBinaryExpression(null, null,
-              (IASTExpression) result, secondExp, BinaryOperator.LOGICAL_AND);
->>>>>>> 5f901b87
     }
 
     if (bounds.getSecond() != null) {
 
-<<<<<<< HEAD
       result.add(new CBinaryExpression(FileLocation.DUMMY, null, null, exp,
               bounds.getSecond(), BinaryOperator.LESS_EQUAL));
-=======
-      final IASTBinaryExpression secondExp = new IASTBinaryExpression(null, null, exp,
-              bounds.getSecond(), BinaryOperator.LESS_EQUAL);
-      result =new IASTBinaryExpression(null, null,
-              (IASTExpression) result, secondExp, BinaryOperator.LOGICAL_AND);
->>>>>>> 5f901b87
     }
   }
 
@@ -184,22 +170,11 @@
     case FunctionCallEdge:
       CFunctionCallEdge fcallEdge = (CFunctionCallEdge) pEdge;
       if (!fcallEdge.getArguments().isEmpty()) {
-<<<<<<< HEAD
         CFunctionEntryNode fdefnode = fcallEdge.getSuccessor();
         List<CParameterDeclaration> formalParams = fdefnode.getFunctionParameters();
         for (CParameterDeclaration paramdecl : formalParams) {
           CExpression exp = new CIdExpression(paramdecl.getFileLocation(), paramdecl);
           visit(exp, result);
-=======
-        FunctionDefinitionNode fdefnode = fcallEdge.getSuccessor();
-        List<IASTParameterDeclaration> formalParams = fdefnode.getFunctionParameters();
-        for (IASTParameterDeclaration paramdecl : formalParams)
-        {
-          String name = paramdecl.getName();
-          IType type = paramdecl.getDeclSpecifier();
-          IASTExpression exp = new IASTIdExpression(paramdecl.getFileLocation(), type, name, paramdecl);
-          result = visit(exp, result);
->>>>>>> 5f901b87
         }
       }
       break;
@@ -214,8 +189,8 @@
     case ReturnStatementEdge:
       CReturnStatementEdge returnEdge = (CReturnStatementEdge) pEdge;
 
-      if (returnEdge.getExpression() != null) {
-        visit(returnEdge.getExpression(), result);
+      if (returnEdge.getExpression().isPresent()) {
+        visit(returnEdge.getExpression().get(), result);
       }
       break;
     }
