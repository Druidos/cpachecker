--- conflicted
+++ resolved
@@ -466,14 +466,9 @@
     }
 
     CoreComponentsFactory coreComponents =
-<<<<<<< HEAD
         new CoreComponentsFactory(
             singleConfig, singleLogger, singleShutdownManager.getNotifier(), aggregateReached);
-    cpa = coreComponents.createCPA(cfa, SpecAutomatonCompositionType.TARGET_SPEC);
-=======
-        new CoreComponentsFactory(singleConfig, singleLogger, singleShutdownManager.getNotifier());
     cpa = coreComponents.createCPA(cfa, specification);
->>>>>>> b30b1351
 
     if (cpa instanceof StatisticsProvider) {
       ((StatisticsProvider) cpa).collectStatistics(stats.getSubStatistics());
