/*
 *  CPAchecker is a tool for configurable software verification.
 *  This file is part of CPAchecker.
 *
 *  Copyright (C) 2007-2014  Dirk Beyer
 *  All rights reserved.
 *
 *  Licensed under the Apache License, Version 2.0 (the "License");
 *  you may not use this file except in compliance with the License.
 *  You may obtain a copy of the License at
 *
 *      http://www.apache.org/licenses/LICENSE-2.0
 *
 *  Unless required by applicable law or agreed to in writing, software
 *  distributed under the License is distributed on an "AS IS" BASIS,
 *  WITHOUT WARRANTIES OR CONDITIONS OF ANY KIND, either express or implied.
 *  See the License for the specific language governing permissions and
 *  limitations under the License.
 *
 *
 *  CPAchecker web page:
 *    http://cpachecker.sosy-lab.org
 */
package org.sosy_lab.cpachecker.core.algorithm.cbmctools;

import static com.google.common.base.Preconditions.checkState;

import java.io.IOException;
<<<<<<< HEAD
import java.util.List;
import java.util.Map;
import java.util.logging.Level;
=======
>>>>>>> 5f901b87

import org.sosy_lab.common.LogManager;
import org.sosy_lab.common.ProcessExecutor;
import org.sosy_lab.cpachecker.exceptions.CounterexampleAnalysisFailed;
import org.sosy_lab.cpachecker.util.NativeLibraries;

<<<<<<< HEAD
import com.google.common.collect.ImmutableMap;

public class CBMCExecutor extends ProcessExecutor<CounterexampleAnalysisFailed> {

  private static final int MAX_CBMC_ERROR_OUTPUT_SHOWN = 10;
  private static final Map<String, String> CBMC_ENV_VARS = ImmutableMap.of("LANG", "C");

  private volatile Boolean result = null;
=======
public class CBMCExecutor extends ProcessExecutor<RuntimeException> {

  private Boolean result = null;
>>>>>>> 5f901b87
  private boolean unwindingAssertionFailed = false;
  private volatile int errorOutputCount = 0;

<<<<<<< HEAD
  public CBMCExecutor(LogManager logger, List<String> args) throws IOException {
    super(logger, CounterexampleAnalysisFailed.class, CBMC_ENV_VARS, getCommandLine(args));
  }

  private static String[] getCommandLine(List<String> args) {
    String[] cmd = new String[args.size() + 1];
    cmd[0] = NativeLibraries.getNativeLibraryPath().resolve("cbmc").toString();
    for (int i = 0; i < args.size(); i++) {
      cmd[i+1] = args.get(i);
    }
    return cmd;
=======
  public CBMCExecutor(LogManager logger, String[] args) throws IOException {
    super(logger, RuntimeException.class, args);
>>>>>>> 5f901b87
  }

  @Override
  protected synchronized void handleExitCode(int pCode) throws CounterexampleAnalysisFailed {
    switch (pCode) {
    case 0: // Verification successful (Path is infeasible)
      result = false;
      break;

    case 10: // Verification failed (Path is feasible)
      result = true;
      break;

    default:
      super.handleExitCode(pCode);
    }
  }

  @Override
  protected synchronized void handleErrorOutput(String pLine) throws CounterexampleAnalysisFailed {
    // CBMC does not seem to print this anymore to stderr
    //if (!(pLine.startsWith("Verified ") && pLine.endsWith("original clauses.")))

    if (pLine.contains("Out of memory") || pLine.equals("terminate called after throwing an instance of 'Minisat::OutOfMemoryException'")) {
      throw new CounterexampleAnalysisFailed("CBMC run out of memory.");

    } else if (pLine.startsWith("**** WARNING: no body for function ")
             || pLine.contains("warning: #pragma once in main file")) {
      // ignore warning that are not interesting for us

    } else {
      if (errorOutputCount == MAX_CBMC_ERROR_OUTPUT_SHOWN) {
        logger.log(Level.WARNING, "Skipping further CBMC error output...");
        errorOutputCount++;

      } else if (errorOutputCount < MAX_CBMC_ERROR_OUTPUT_SHOWN) {
        errorOutputCount++;
        super.handleErrorOutput(pLine);
      }
    }
  }

  @Override
  protected synchronized void handleOutput(String pLine) throws CounterexampleAnalysisFailed {
    if (pLine.contains("unwinding assertion")) {
      unwindingAssertionFailed = true;
    }
    super.handleOutput(pLine);
  }

  public boolean didUnwindingAssertionFail() {
    return unwindingAssertionFailed;
  }

  boolean producedErrorOutput() {
    checkState(isFinished());
    return errorOutputCount > 0;
  }

  public synchronized Boolean getResult() {
    checkState(isFinished());

    if (errorOutputCount > 0) {
      logger.log(Level.WARNING, "CBMC returned successfully, but printed warnings, ignoring the result. Please check the log above!");
      errorOutputCount = 0; // print warning only once
      result = null;
    }

    return result;
  }
}<|MERGE_RESOLUTION|>--- conflicted
+++ resolved
@@ -26,19 +26,15 @@
 import static com.google.common.base.Preconditions.checkState;
 
 import java.io.IOException;
-<<<<<<< HEAD
 import java.util.List;
 import java.util.Map;
 import java.util.logging.Level;
-=======
->>>>>>> 5f901b87
 
-import org.sosy_lab.common.LogManager;
 import org.sosy_lab.common.ProcessExecutor;
+import org.sosy_lab.common.log.LogManager;
 import org.sosy_lab.cpachecker.exceptions.CounterexampleAnalysisFailed;
 import org.sosy_lab.cpachecker.util.NativeLibraries;
 
-<<<<<<< HEAD
 import com.google.common.collect.ImmutableMap;
 
 public class CBMCExecutor extends ProcessExecutor<CounterexampleAnalysisFailed> {
@@ -47,15 +43,9 @@
   private static final Map<String, String> CBMC_ENV_VARS = ImmutableMap.of("LANG", "C");
 
   private volatile Boolean result = null;
-=======
-public class CBMCExecutor extends ProcessExecutor<RuntimeException> {
-
-  private Boolean result = null;
->>>>>>> 5f901b87
   private boolean unwindingAssertionFailed = false;
   private volatile int errorOutputCount = 0;
 
-<<<<<<< HEAD
   public CBMCExecutor(LogManager logger, List<String> args) throws IOException {
     super(logger, CounterexampleAnalysisFailed.class, CBMC_ENV_VARS, getCommandLine(args));
   }
@@ -67,10 +57,6 @@
       cmd[i+1] = args.get(i);
     }
     return cmd;
-=======
-  public CBMCExecutor(LogManager logger, String[] args) throws IOException {
-    super(logger, RuntimeException.class, args);
->>>>>>> 5f901b87
   }
 
   @Override
