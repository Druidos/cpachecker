--- conflicted
+++ resolved
@@ -43,12 +43,6 @@
   protected Integer getSortKey(AbstractElement pElement) {
     CallstackElement callstackElement =
       AbstractElements.extractElementByType(pElement, CallstackElement.class);
-<<<<<<< HEAD
-  
-    return (callstackElement != null) ? callstackElement.getDepth() : 0;
-  }
-=======
->>>>>>> e51a869d
   
     return (callstackElement != null) ? callstackElement.getDepth() : 0;
   }
