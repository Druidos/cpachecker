/*
 *  CPAchecker is a tool for configurable software verification.
 *  This file is part of CPAchecker.
 *
 *  Copyright (C) 2007-2014  Dirk Beyer
 *  All rights reserved.
 *
 *  Licensed under the Apache License, Version 2.0 (the "License");
 *  you may not use this file except in compliance with the License.
 *  You may obtain a copy of the License at
 *
 *      http://www.apache.org/licenses/LICENSE-2.0
 *
 *  Unless required by applicable law or agreed to in writing, software
 *  distributed under the License is distributed on an "AS IS" BASIS,
 *  WITHOUT WARRANTIES OR CONDITIONS OF ANY KIND, either express or implied.
 *  See the License for the specific language governing permissions and
 *  limitations under the License.
 *
 *
 *  CPAchecker web page:
 *    http://cpachecker.sosy-lab.org
 */
package org.sosy_lab.cpachecker.core.counterexample;

import java.math.BigDecimal;
import java.math.BigInteger;
import java.util.ArrayList;
import java.util.Collections;
import java.util.HashSet;
import java.util.List;
import java.util.Set;
import java.util.logging.Level;

import javax.annotation.Nullable;

import org.sosy_lab.common.Pair;
import org.sosy_lab.common.log.LogManager;
import org.sosy_lab.common.log.LogManagerWithoutDuplicates;
import org.sosy_lab.cpachecker.cfa.ast.FileLocation;
import org.sosy_lab.cpachecker.cfa.ast.IASimpleDeclaration;
import org.sosy_lab.cpachecker.cfa.ast.IAStatement;
import org.sosy_lab.cpachecker.cfa.ast.IAssignment;
import org.sosy_lab.cpachecker.cfa.ast.c.CArraySubscriptExpression;
import org.sosy_lab.cpachecker.cfa.ast.c.CAssignment;
import org.sosy_lab.cpachecker.cfa.ast.c.CBinaryExpression;
import org.sosy_lab.cpachecker.cfa.ast.c.CBinaryExpression.BinaryOperator;
import org.sosy_lab.cpachecker.cfa.ast.c.CCastExpression;
import org.sosy_lab.cpachecker.cfa.ast.c.CComplexCastExpression;
import org.sosy_lab.cpachecker.cfa.ast.c.CDeclaration;
import org.sosy_lab.cpachecker.cfa.ast.c.CExpression;
import org.sosy_lab.cpachecker.cfa.ast.c.CExpressionAssignmentStatement;
import org.sosy_lab.cpachecker.cfa.ast.c.CFieldReference;
import org.sosy_lab.cpachecker.cfa.ast.c.CFloatLiteralExpression;
import org.sosy_lab.cpachecker.cfa.ast.c.CFunctionCallAssignmentStatement;
import org.sosy_lab.cpachecker.cfa.ast.c.CFunctionDeclaration;
import org.sosy_lab.cpachecker.cfa.ast.c.CIdExpression;
import org.sosy_lab.cpachecker.cfa.ast.c.CIntegerLiteralExpression;
import org.sosy_lab.cpachecker.cfa.ast.c.CLeftHandSide;
import org.sosy_lab.cpachecker.cfa.ast.c.CLeftHandSideVisitor;
import org.sosy_lab.cpachecker.cfa.ast.c.CLiteralExpression;
import org.sosy_lab.cpachecker.cfa.ast.c.CParameterDeclaration;
import org.sosy_lab.cpachecker.cfa.ast.c.CPointerExpression;
import org.sosy_lab.cpachecker.cfa.ast.c.CRightHandSide;
import org.sosy_lab.cpachecker.cfa.ast.c.CSimpleDeclaration;
import org.sosy_lab.cpachecker.cfa.ast.c.CTypeDeclaration;
import org.sosy_lab.cpachecker.cfa.ast.c.CUnaryExpression;
import org.sosy_lab.cpachecker.cfa.ast.c.CUnaryExpression.UnaryOperator;
import org.sosy_lab.cpachecker.cfa.ast.java.JIdExpression;
import org.sosy_lab.cpachecker.cfa.model.ADeclarationEdge;
import org.sosy_lab.cpachecker.cfa.model.AReturnStatementEdge;
import org.sosy_lab.cpachecker.cfa.model.AStatementEdge;
import org.sosy_lab.cpachecker.cfa.model.AssumeEdge;
import org.sosy_lab.cpachecker.cfa.model.CFAEdge;
import org.sosy_lab.cpachecker.cfa.model.CFAEdgeType;
import org.sosy_lab.cpachecker.cfa.model.FunctionCallEdge;
import org.sosy_lab.cpachecker.cfa.model.c.CAssumeEdge;
import org.sosy_lab.cpachecker.cfa.model.c.CDeclarationEdge;
import org.sosy_lab.cpachecker.cfa.model.c.CFunctionCallEdge;
import org.sosy_lab.cpachecker.cfa.model.c.CFunctionEntryNode;
import org.sosy_lab.cpachecker.cfa.types.MachineModel;
import org.sosy_lab.cpachecker.cfa.types.Type;
import org.sosy_lab.cpachecker.cfa.types.c.CArrayType;
import org.sosy_lab.cpachecker.cfa.types.c.CBasicType;
import org.sosy_lab.cpachecker.cfa.types.c.CComplexType;
import org.sosy_lab.cpachecker.cfa.types.c.CComplexType.ComplexTypeKind;
import org.sosy_lab.cpachecker.cfa.types.c.CCompositeType;
import org.sosy_lab.cpachecker.cfa.types.c.CCompositeType.CCompositeTypeMemberDeclaration;
import org.sosy_lab.cpachecker.cfa.types.c.CElaboratedType;
import org.sosy_lab.cpachecker.cfa.types.c.CEnumType;
import org.sosy_lab.cpachecker.cfa.types.c.CFunctionType;
import org.sosy_lab.cpachecker.cfa.types.c.CNumericTypes;
import org.sosy_lab.cpachecker.cfa.types.c.CPointerType;
import org.sosy_lab.cpachecker.cfa.types.c.CProblemType;
import org.sosy_lab.cpachecker.cfa.types.c.CSimpleType;
import org.sosy_lab.cpachecker.cfa.types.c.CType;
import org.sosy_lab.cpachecker.cfa.types.c.CTypedefType;
import org.sosy_lab.cpachecker.cfa.types.c.DefaultCTypeVisitor;
import org.sosy_lab.cpachecker.core.defaults.ForwardingTransferRelation;
import org.sosy_lab.cpachecker.cpa.value.AbstractExpressionValueVisitor;
import org.sosy_lab.cpachecker.cpa.value.type.NumericValue;
import org.sosy_lab.cpachecker.cpa.value.type.Value;
import org.sosy_lab.cpachecker.exceptions.UnrecognizedCCodeException;

import com.google.common.base.Joiner;
import com.google.common.collect.ImmutableSet;

/**
 * Calculates the concrete values of the right hand side expressions {@link CRightHandSide}
 * of assignments.
 */
public class AssignmentToEdgeAllocator {

  private final LogManager logger;
  private final MachineModel machineModel;

  private final CFAEdge cfaEdge;
  private final ConcreteState modelAtEdge;

  private static final int FIRST = 0;

  public AssignmentToEdgeAllocator(LogManager pLogger,
      CFAEdge pCfaEdge,
      ConcreteState pModelAtEdge,
      MachineModel pMachineModel) {
    logger = pLogger;
    machineModel = pMachineModel;

    cfaEdge = pCfaEdge;
    modelAtEdge = pModelAtEdge;
    assert modelAtEdge != null;
  }

  public CFAEdgeWithAssignments allocateAssignmentsToEdge() {

    List<IAssignment> assignmentsAtEdge = createAssignmentsAtEdge(cfaEdge);
    String comment = createComment(cfaEdge);

    return new CFAEdgeWithAssignments(cfaEdge, assignmentsAtEdge, comment);
  }

  private String createComment(CFAEdge pCfaEdge) {
    if (cfaEdge.getEdgeType() == CFAEdgeType.AssumeEdge) {
      return handleAssume((AssumeEdge) cfaEdge);
    } else if (cfaEdge.getEdgeType() == CFAEdgeType.DeclarationEdge) {
      return handleDclComment((ADeclarationEdge)cfaEdge);
    } else if(cfaEdge.getEdgeType() == CFAEdgeType.ReturnStatementEdge) {
      return handleReturnStatementComment((AReturnStatementEdge) cfaEdge);
    }

    return null;
  }

  private String handleReturnStatementComment(AReturnStatementEdge pCfaEdge) {

    if (pCfaEdge.getExpression() instanceof CExpression) {
      CExpression returnExp = (CExpression) pCfaEdge.getExpression();

      if (returnExp instanceof CLiteralExpression) {
        /*boring expression*/
        return null;
      }

      String functionname = pCfaEdge.getPredecessor().getFunctionName();

      LModelValueVisitor v = new LModelValueVisitor(functionname);

      Number value = v.evaluateNumericalValue(returnExp);

      if (value == null) {
        return null;
      }

      return returnExp.toASTString() + " = " + value.toString();
    }

    return null;
  }

  private String handleDclComment(ADeclarationEdge pCfaEdge) {

    if (pCfaEdge instanceof CDeclarationEdge) {
      return addressOfDcl((CSimpleDeclaration) pCfaEdge.getDeclaration(), pCfaEdge);
    }

    return null;
  }

  private String addressOfDcl(CSimpleDeclaration dcl, CFAEdge edge) {

    String functionName = cfaEdge.getPredecessor().getFunctionName();

    /* function name may be null*/
    LModelValueVisitor v = new LModelValueVisitor(functionName);
    Address address = v.getAddress(dcl);

    if (address == null) {
      return null;
    }

<<<<<<< HEAD
    return "Symbolic address of declaration " + dcl.getName()
        + " is " + address.getAsNumber();
=======
    return "&" + dcl.getName()
        + " = " + address.getAsNumber().toString();
>>>>>>> 31f6797b
  }

  @Nullable
  private List<IAssignment> createAssignmentsAtEdge(CFAEdge pCFAEdge) {

    if (cfaEdge.getEdgeType() == CFAEdgeType.DeclarationEdge) {
      return handleDeclaration(((ADeclarationEdge) pCFAEdge).getDeclaration(),
          cfaEdge.getPredecessor().getFunctionName());
    } else if (cfaEdge.getEdgeType() == CFAEdgeType.StatementEdge) {
      return handleStatement(((AStatementEdge) pCFAEdge).getStatement());
    } else if (cfaEdge.getEdgeType() == CFAEdgeType.FunctionCallEdge) {
      return handleFunctionCall(((FunctionCallEdge) pCFAEdge));
    } else if (cfaEdge.getEdgeType() == CFAEdgeType.MultiEdge) {
      throw new AssertionError("Multi-edges should be resolved by this point.");
    }

    return Collections.emptyList();
  }

  private String handleAssume(AssumeEdge pCfaEdge) {

    if (pCfaEdge instanceof CAssumeEdge) {
      return handleAssume((CAssumeEdge)pCfaEdge);
    }

    return null;
  }

  private String handleAssume(CAssumeEdge pCfaEdge) {

    CExpression pCExpression = pCfaEdge.getExpression();

    String functionName = cfaEdge.getPredecessor().getFunctionName();

    if (pCExpression instanceof CBinaryExpression) {

      CBinaryExpression binExp = ((CBinaryExpression) pCExpression);

      CExpression op1 = binExp.getOperand1();
      CExpression op2 = binExp.getOperand2();

      String result1 = handleAssumeOp(op1, functionName);

      String result2 = handleAssumeOp(op2, functionName);

      if (result1 != null && result2 != null) {
        return result1 + System.lineSeparator() + result2;
      } else if (result1 != null) {
        return result1;
      } else if (result2 != null) {
        return result2;
      }

      return null;
    }

    return null;
  }

  private String handleAssumeOp(CExpression op, String functionName) {

    if (op instanceof CLiteralExpression) {
      /*boring expression*/
      return null;
    }

    if (op instanceof CLeftHandSide) {

      List<IAssignment> assignments = handleAssignment((CLeftHandSide) op);

      if (assignments.size() == 0) {
        return null;
      } else {

        List<String> result = new ArrayList<>(assignments.size());

        for (IAssignment assignment : assignments) {
          result.add(assignment.toASTString());
        }

        return Joiner.on(System.lineSeparator()).join(result);
      }

    } else {
      Object value = getValueObject(op, functionName);

      if (value != null) {
        return op.toASTString() + " == " + value.toString();
      } else {
        return null;
      }
    }
  }

  private Object getValueObject(CExpression pOp1, String pFunctionName) {

    LModelValueVisitor v = new LModelValueVisitor(pFunctionName);

    return v.evaluateNumericalValue(pOp1);
  }

  private List<IAssignment> handleFunctionCall(FunctionCallEdge pFunctionCallEdge) {

    if (!(pFunctionCallEdge instanceof CFunctionCallEdge)) {
      return Collections.emptyList();
    }

    CFunctionCallEdge functionCallEdge = (CFunctionCallEdge) pFunctionCallEdge;

    CFunctionEntryNode functionEntryNode = functionCallEdge.getSuccessor();

    List<CParameterDeclaration> dcls = functionEntryNode.getFunctionParameters();

    List<IAssignment> assignments = new ArrayList<>();

    for (CParameterDeclaration dcl : dcls) {
      assignments.addAll(handleDeclaration(dcl, pFunctionCallEdge.getSuccessor().getFunctionName()));
    }

    return assignments;
  }

  @Nullable
  private List<IAssignment> handleAssignment(CLeftHandSide leftHandSide) {

    String functionName = cfaEdge.getPredecessor().getFunctionName();

    Object value = getValueObject(leftHandSide, functionName);

    if (value == null) {
      return Collections.emptyList();
    }

    Type expectedType = leftHandSide.getExpressionType();
    ValueLiterals valueAsCode = getValueAsCode(value, expectedType, leftHandSide, functionName);

    return handleSimpleValueLiteralsAssignments(valueAsCode, leftHandSide);
  }

  private List<IAssignment> handleAssignment(CAssignment assignment) {
    CLeftHandSide leftHandSide = assignment.getLeftHandSide();
    return handleAssignment(leftHandSide);
  }

  private Object getValueObject(CLeftHandSide pLeftHandSide, String pFunctionName) {

    LModelValueVisitor v = new LModelValueVisitor(pFunctionName);
    return pLeftHandSide.accept(v);
  }

  private ValueLiterals getValueAsCode(Object pValue,
      Type pExpectedType,
      CLeftHandSide leftHandSide,
      String functionName) {

    // TODO processing for other languages
    if (pExpectedType instanceof CType) {
      CType cType = ((CType) pExpectedType).getCanonicalType();

      ValueLiteralsVisitor v = new ValueLiteralsVisitor(pValue, leftHandSide);
      ValueLiterals valueLiterals = cType.accept(v);

      if (isStructOrUnionType(cType) && leftHandSide instanceof CIdExpression) {
        v.resolveStruct(cType, valueLiterals, (CIdExpression) leftHandSide, functionName);
      }

      return valueLiterals;
    }

    return new ValueLiterals();
  }

  private List<IAssignment> handleStatement(IAStatement pStatement) {

    if (pStatement instanceof CFunctionCallAssignmentStatement) {
      CAssignment assignmentStatement =
          ((CFunctionCallAssignmentStatement) pStatement);
      return handleAssignment(assignmentStatement);
    }

    if (pStatement instanceof CExpressionAssignmentStatement) {
      CAssignment assignmentStatement =
          ((CExpressionAssignmentStatement) pStatement);
      return handleAssignment(assignmentStatement);
    }

    return Collections.emptyList();
  }

  private List<IAssignment> handleDeclaration(IASimpleDeclaration dcl, String pFunctionName) {

    if (dcl instanceof CSimpleDeclaration) {

      CSimpleDeclaration cDcl = (CSimpleDeclaration) dcl;

      Object value = getValueObject(cDcl, pFunctionName);

      if (value == null) {
        return Collections.emptyList();
      }

      CIdExpression idExpression = new CIdExpression(dcl.getFileLocation(), cDcl);

      Type dclType = cDcl.getType();
      ValueLiterals valueAsCode =  getValueAsCode(value, dclType, idExpression, pFunctionName);

      CIdExpression idExp = new CIdExpression(FileLocation.DUMMY, cDcl);

      return handleSimpleValueLiteralsAssignments(valueAsCode, idExp);
    }

    return Collections.emptyList();
  }

  private List<IAssignment> handleSimpleValueLiteralsAssignments(ValueLiterals pValueLiterals, CLeftHandSide pLValue) {

    Set<SubExpressionValueLiteral> subValues = pValueLiterals.getSubExpressionValueLiteral();

    List<IAssignment> statements = new ArrayList<>(subValues.size() + 1);

    if (!pValueLiterals.hasUnknownValueLiteral()) {
      IAssignment statement =
          new CExpressionAssignmentStatement(pLValue.getFileLocation(),
              pLValue, pValueLiterals.getExpressionValueLiteralAsCExpression());

      statements.add(statement);
    }

    for (SubExpressionValueLiteral subValueLiteral : subValues) {
      IAssignment statement =
          new CExpressionAssignmentStatement(pLValue.getFileLocation(),
              subValueLiteral.getSubExpression(),
              subValueLiteral.getValueLiteralAsCExpression());

      statements.add(statement);
    }

    return statements;
  }

  private Object getValueObject(CSimpleDeclaration pDcl, String pFunctionName) {
    return new LModelValueVisitor(pFunctionName).handleVariableDeclaration(pDcl);
  }

  private boolean isStructOrUnionType(CType rValueType) {

    rValueType = rValueType.getCanonicalType();

    if (rValueType instanceof CElaboratedType) {
      CElaboratedType type = (CElaboratedType) rValueType;
      return type.getKind() != CComplexType.ComplexTypeKind.ENUM;
    }

    if (rValueType instanceof CCompositeType) {
      CCompositeType type = (CCompositeType) rValueType;
      return type.getKind() != CComplexType.ComplexTypeKind.ENUM;
    }

    return false;
  }

  //TODO Move to Utility?
  private FieldReference getFieldReference(CFieldReference pIastFieldReference,
      String pFunctionName) {

    List<String> fieldNameList = new ArrayList<>();

    CFieldReference reference = pIastFieldReference;

    fieldNameList.add(FIRST, reference.getFieldName());

    while (reference.getFieldOwner() instanceof CFieldReference
        && !reference.isPointerDereference()) {
      reference = (CFieldReference) reference.getFieldOwner();
      fieldNameList.add(FIRST, reference.getFieldName());
    }

    if (reference.getFieldOwner() instanceof CIdExpression) {

      CIdExpression idExpression = (CIdExpression) reference.getFieldOwner();

      if (ForwardingTransferRelation.isGlobal(idExpression)) {
        return new FieldReference(idExpression.getName(), fieldNameList);
      } else {
        return new FieldReference(idExpression.getName(), pFunctionName, fieldNameList);
      }
    } else {
      return null;
    }
  }

  private class LModelValueVisitor implements CLeftHandSideVisitor<Object, RuntimeException> {

    private final String functionName;
    private final AddressValueVisitor addressVisitor;

    public LModelValueVisitor(String pFunctionName) {
      functionName = pFunctionName;
      addressVisitor = new AddressValueVisitor(this);
    }

    private Address getAddress(CSimpleDeclaration dcl) {
      return addressVisitor.getAddress(dcl);
    }

    private final Number evaluateNumericalValue(CExpression exp) {

      Value addressV;
      try {
        ModelExpressionValueVisitor v = new ModelExpressionValueVisitor(functionName, machineModel, new LogManagerWithoutDuplicates(logger));
        addressV = exp.accept(v);
      } catch (ArithmeticException e) {
        logger.logDebugException(e);
        logger.log(Level.WARNING, "The expression " + exp.toASTString() +
            "could not be correctly evaluated while calculating the concrete values "
            + "in the counterexample path.");
        return null;
      } catch (UnrecognizedCCodeException e1) {
        throw new IllegalArgumentException(e1);
      }

      if (addressV.isUnknown() && !addressV.isNumericValue()) {
        return null;
      }

      return addressV.asNumericValue().getNumber();
    }

    private final Address evaluateNumericalValueAsAddress(CExpression exp) {

      Number result = evaluateNumericalValue(exp);

      if (result == null) {
        return null;
      }

      return Address.valueOf(result);
    }

    /*This method evaluates the address of the lValue, not the address the expression evaluates to*/
    private Address evaluateAddress(CLeftHandSide pExp) {
      return pExp.accept(addressVisitor);
    }

    @Override
    public Object visit(CArraySubscriptExpression pIastArraySubscriptExpression) {

      Address valueAddress = evaluateAddress(pIastArraySubscriptExpression);

      if (valueAddress == null) {
        return null;
      }

      CType type = pIastArraySubscriptExpression.getExpressionType().getCanonicalType();

      /*The evaluation of an array or a struct is its address*/
      if (type instanceof CArrayType || isStructOrUnionType(type)) {
        return valueAddress.getAsNumber();
      }

      Object value = modelAtEdge.getValueFromMemory(pIastArraySubscriptExpression,
          valueAddress);

      return value;
    }

    @Override
    public Object visit(CFieldReference pIastFieldReference) {

      Address address = evaluateAddress(pIastFieldReference);

      if (address == null) {
        return lookupReference(pIastFieldReference);
      }

      CType type = pIastFieldReference.getExpressionType().getCanonicalType();

      /*The evaluation of an array or a struct is its address*/
      if (type instanceof CArrayType || isStructOrUnionType(type)) {
        return address.getAsNumber();
      }

      Object value = modelAtEdge.getValueFromMemory(pIastFieldReference, address);

      if (value == null) {
        return lookupReference(pIastFieldReference);
      }

      return value;
    }

    private Object lookupReference(CFieldReference pIastFieldReference) {

      /* Fieldreferences are sometimes represented as variables,
         e.g a.b.c in main is main::a$b$c */
      FieldReference fieldReference = getFieldReference(pIastFieldReference, functionName);

      if (fieldReference != null &&
          modelAtEdge.hasValueForLeftHandSide(fieldReference)) {

        return modelAtEdge.getVariableValue(fieldReference);
      }

      return null;
    }

    private BigDecimal getFieldOffset(CFieldReference fieldReference) {
      CType fieldOwnerType = fieldReference.getFieldOwner().getExpressionType().getCanonicalType();
      return getFieldOffset(fieldOwnerType, fieldReference.getFieldName());
    }

    private BigDecimal getFieldOffset(CType ownerType, String fieldName) {

      if (ownerType instanceof CElaboratedType) {

        CType realType = ((CElaboratedType) ownerType).getRealType();

        if (realType == null) {
          return null;
        }

        return getFieldOffset(realType.getCanonicalType(), fieldName);
      } else if (ownerType instanceof CCompositeType) {
        return getFieldOffset((CCompositeType) ownerType, fieldName);
      } else if (ownerType instanceof CPointerType) {

        /* We do not explicitly transform x->b,
        so when we try to get the field b the ownerType of x
        is a pointer type.*/

        CType type = ((CPointerType) ownerType).getType().getCanonicalType();

        return getFieldOffset(type, fieldName);
      }

      throw new AssertionError();
    }

    private BigDecimal getFieldOffset(CCompositeType ownerType, String fieldName) {

      List<CCompositeTypeMemberDeclaration> membersOfType = ownerType.getMembers();

      int offset = 0;

      for (CCompositeTypeMemberDeclaration typeMember : membersOfType) {
        String memberName = typeMember.getName();
        if (memberName.equals(fieldName)) {
          return BigDecimal.valueOf(offset);
        }

        if (!(ownerType.getKind() == ComplexTypeKind.UNION)) {
          offset = offset + machineModel.getSizeof(typeMember.getType().getCanonicalType());
        }
      }
      return null;
    }

    @Override
    public Object visit(CIdExpression pCIdExpression) {

      CSimpleDeclaration dcl = pCIdExpression.getDeclaration();

      Address address = evaluateAddress(pCIdExpression);

      if (address == null) {
        return lookupVariable(dcl);
      }

      CType type = pCIdExpression.getExpressionType().getCanonicalType();

      /*The evaluation of an array or a struct is its address*/
      if (type instanceof CArrayType || isStructOrUnionType(type)) {
        return address.getAsNumber();
      }

      Object value = modelAtEdge.getValueFromMemory(pCIdExpression, address);

      if (value == null) {
        return lookupVariable(dcl);
      }

      return value;
    }

    @Nullable
    private Object handleVariableDeclaration(CSimpleDeclaration pDcl) {

      // These declarations don't evaluate to a value //TODO Assumption
      if (pDcl instanceof CFunctionDeclaration || pDcl instanceof CTypeDeclaration) { return null; }

      CIdExpression representingIdExpression = new CIdExpression(pDcl.getFileLocation(), pDcl);
      return this.visit(representingIdExpression);
    }

    private Object lookupVariable(CSimpleDeclaration pVarDcl) {
      IDExpression varName = getIDExpression(pVarDcl);

      if (modelAtEdge.hasValueForLeftHandSide(varName)) {
        return modelAtEdge.getVariableValue(varName);
      } else {
        return null;
      }
    }

    //TODO Move to util
    private IDExpression getIDExpression(CSimpleDeclaration pDcl) {

      //TODO use original name?
      String name = pDcl.getName();

      if (pDcl instanceof CDeclaration && ((CDeclaration) pDcl).isGlobal()) {
        return new IDExpression(name);
      } else {
        return new IDExpression(name, functionName);
      }
    }

    @Override
    public Object visit(CPointerExpression pPointerExpression) {

      /*Quick jump to the necessary method.
       * the address of a dereference is the evaluation of its operand*/
      Address address = evaluateAddress(pPointerExpression);

      if (address == null) {
        return null;
      }

      CType type = pPointerExpression.getExpressionType().getCanonicalType();

      /*The evaluation of an array or a struct is its address*/
      if (type instanceof CArrayType || isStructOrUnionType(type)) {
        return address.getAsNumber();
      }

      return modelAtEdge.getValueFromMemory(pPointerExpression, address);
    }

    boolean isStructOrUnionType(CType rValueType) {

      rValueType = rValueType.getCanonicalType();

      if (rValueType instanceof CElaboratedType) {
        CElaboratedType type = (CElaboratedType) rValueType;
        return type.getKind() != CComplexType.ComplexTypeKind.ENUM;
      }

      if (rValueType instanceof CCompositeType) {
        CCompositeType type = (CCompositeType) rValueType;
        return type.getKind() != CComplexType.ComplexTypeKind.ENUM;
      }

      return false;
    }

    private class AddressValueVisitor implements CLeftHandSideVisitor<Address, RuntimeException> {

      private final LModelValueVisitor valueVisitor;

      public AddressValueVisitor(LModelValueVisitor pValueVisitor) {
        valueVisitor = pValueVisitor;
      }

      public Address getAddress(CSimpleDeclaration dcl) {

        IDExpression name = getIDExpression(dcl);

        if (modelAtEdge.hasAddressOfVaribable(name)) {
          return modelAtEdge.getVariableAddress(name);
        }

        return null;
      }

      @Override
      public Address visit(CArraySubscriptExpression pIastArraySubscriptExpression) {
        CExpression arrayExpression = pIastArraySubscriptExpression.getArrayExpression();

        // This works because arrays and structs evaluate to their addresses
        Address address = evaluateNumericalValueAsAddress(arrayExpression);

        if (address == null) {
          return null;
        }

        CExpression subscriptCExpression = pIastArraySubscriptExpression.getSubscriptExpression();

        Number subscriptValueNumber = evaluateNumericalValue(subscriptCExpression);

        if (subscriptValueNumber == null) {
          return null;
        }

        BigDecimal subscriptValue = new BigDecimal(subscriptValueNumber.toString());

        BigDecimal typeSize = BigDecimal.valueOf(machineModel.getSizeof(pIastArraySubscriptExpression.getExpressionType().getCanonicalType()));

        BigDecimal subscriptOffset = subscriptValue.multiply(typeSize);

        return address.addOffset(subscriptOffset);
      }

      @Override
      public Address visit(CFieldReference pIastFieldReference) {

        CExpression fieldOwner = pIastFieldReference.getFieldOwner();

      //This works because arrays and structs evaluate to their addresses.
        Address fieldOwnerAddress = evaluateNumericalValueAsAddress(fieldOwner);

        if (fieldOwnerAddress == null) {
          return lookupReferenceAddress(pIastFieldReference);
        }

        BigDecimal fieldOffset = getFieldOffset(pIastFieldReference);

        if (fieldOffset == null) {
          return lookupReferenceAddress(pIastFieldReference);
        }

        Address address = fieldOwnerAddress.addOffset(fieldOffset);

        if (address == null) {
          return lookupReferenceAddress(pIastFieldReference);
        }

        return address;
      }

      private Address lookupReferenceAddress(CFieldReference pIastFieldReference) {
        /* Fieldreferences are sometimes represented as variables,
        e.g a.b.c in main is main::a$b$c */
        FieldReference fieldReferenceName = getFieldReference(pIastFieldReference, functionName);

        if (fieldReferenceName != null) {
          if (modelAtEdge.hasAddressOfVaribable(fieldReferenceName)) {
            return modelAtEdge.getVariableAddress(fieldReferenceName);
          }
        }

        return null;
      }

      @Override
      public Address visit(CIdExpression pIastIdExpression) {
        return getAddress(pIastIdExpression.getDeclaration());
      }

      @Override
      public Address visit(CPointerExpression pPointerExpression) {
        /*The address of a pointer dereference is the evaluation of its operand*/
        return valueVisitor.evaluateNumericalValueAsAddress(pPointerExpression.getOperand());
      }

      @Override
      public Address visit(CComplexCastExpression pComplexCastExpression) {
        // TODO Implement complex Cast Expression
        return null;
      }
    }

    private class ModelExpressionValueVisitor extends AbstractExpressionValueVisitor {

      public ModelExpressionValueVisitor(String pFunctionName, MachineModel pMachineModel,
          LogManagerWithoutDuplicates pLogger) {
        super(pFunctionName, pMachineModel, pLogger);
      }

      @Override
      public Value visit(CBinaryExpression binaryExp) throws UnrecognizedCCodeException {

        CExpression lVarInBinaryExp = binaryExp.getOperand1();
        CExpression rVarInBinaryExp = binaryExp.getOperand2();
        CType lVarInBinaryExpType = lVarInBinaryExp.getExpressionType().getCanonicalType();
        CType rVarInBinaryExpType = rVarInBinaryExp.getExpressionType().getCanonicalType();

        boolean lVarIsAddress = lVarInBinaryExpType instanceof CPointerType
            || lVarInBinaryExpType instanceof CArrayType;
        boolean rVarIsAddress = rVarInBinaryExpType instanceof CPointerType
            || rVarInBinaryExpType instanceof CArrayType;

        CExpression address = null;
        CExpression pointerOffset = null;
        CType addressType = null;

        if (lVarIsAddress && rVarIsAddress) {
          return Value.UnknownValue.getInstance();
        } else if (lVarIsAddress) {
          address = lVarInBinaryExp;
          pointerOffset = rVarInBinaryExp;
          addressType = lVarInBinaryExpType;
        } else if (rVarIsAddress) {
          address = rVarInBinaryExp;
          pointerOffset = lVarInBinaryExp;
          addressType = rVarInBinaryExpType;
        } else {
          return super.visit(binaryExp);
        }

        BinaryOperator binaryOperator = binaryExp.getOperator();

        CType elementType = addressType instanceof CPointerType ?
            ((CPointerType)addressType).getType().getCanonicalType() :
                            ((CArrayType)addressType).getType().getCanonicalType();

        switch (binaryOperator) {
        case PLUS:
        case MINUS: {

          Value addressValueV = address.accept(this);

          Value offsetValueV = pointerOffset.accept(this);

          if (addressValueV.isUnknown() || offsetValueV.isUnknown()
              || !addressValueV.isNumericValue() || !offsetValueV.isNumericValue()) {
            return Value.UnknownValue
              .getInstance();
          }

          Number addressValueNumber = addressValueV.asNumericValue().getNumber();

          BigDecimal addressValue = new BigDecimal(addressValueNumber.toString());

          // Because address and offset value may be interchanged, use BigDecimal for both
          Number offsetValueNumber = offsetValueV.asNumericValue().getNumber();

          BigDecimal offsetValue = new BigDecimal(offsetValueNumber.toString());

          BigDecimal typeSize = BigDecimal.valueOf(getSizeof(elementType));

          BigDecimal pointerOffsetValue = offsetValue.multiply(typeSize);

          switch (binaryOperator) {
          case PLUS:
            return new NumericValue(addressValue.add(pointerOffsetValue));
          case MINUS:
            if (lVarIsAddress) {
              return new NumericValue(addressValue.subtract(pointerOffsetValue));
            } else {
              throw new UnrecognizedCCodeException("Expected pointer arithmetic "
                  + " with + or - but found " + binaryExp.toASTString(), binaryExp);
            }
          default:
            throw new AssertionError();
          }
        }

        default:
          return Value.UnknownValue.getInstance();
        }
      }

      @Override
      public Value visit(CUnaryExpression pUnaryExpression) throws UnrecognizedCCodeException {

        if (pUnaryExpression.getOperator() == UnaryOperator.AMPER) {

          CExpression operand = pUnaryExpression.getOperand();

          return handleAmper(operand);
        }

        return super.visit(pUnaryExpression);
      }

      private Value handleAmper(CExpression pOperand) {
        if (pOperand instanceof CLeftHandSide) {

          Address address = evaluateAddress((CLeftHandSide) pOperand);

          if (address != null) {
            return new NumericValue(address.getAsNumber());
          }
        } else if (pOperand instanceof CCastExpression) {
          return handleAmper(((CCastExpression) pOperand).getOperand());
        }

        return Value.UnknownValue.getInstance();
      }

      @Override
      protected Value evaluateCPointerExpression(CPointerExpression pCPointerExpression)
          throws UnrecognizedCCodeException {
        Object value = LModelValueVisitor.this.visit(pCPointerExpression);

        if (value == null || !(value instanceof Number)) {
          return Value.UnknownValue.getInstance();
        }

        return new NumericValue((Number) value);
      }

      @Override
      protected Value evaluateCIdExpression(CIdExpression pCIdExpression) throws UnrecognizedCCodeException {

        Object value = LModelValueVisitor.this.visit(pCIdExpression);

        if (value == null || !(value instanceof Number)) {
          return Value.UnknownValue.getInstance();
        }

        return new NumericValue((Number)value);
      }

      @Override
      protected Value evaluateJIdExpression(JIdExpression pVarName) {
        return Value.UnknownValue.getInstance();
      }

      @Override
      protected Value evaluateCFieldReference(CFieldReference pLValue) throws UnrecognizedCCodeException {
        Object value = LModelValueVisitor.this.visit(pLValue);

        if (value == null || !(value instanceof Number)) {
          return Value.UnknownValue.getInstance();
        }

        return new NumericValue((Number)value);
      }

      @Override
      protected Value evaluateCArraySubscriptExpression(CArraySubscriptExpression pLValue)
          throws UnrecognizedCCodeException {
        Object value = LModelValueVisitor.this.visit(pLValue);

        if (value == null || !(value instanceof Number)) {
          return Value.UnknownValue.getInstance();
        }

        return new NumericValue((Number) value);
      }
    }

    @Override
    public Object visit(CComplexCastExpression pComplexCastExpression) {
      // TODO Auto-generated method stub
      return null;
    }
  }

  private class ValueLiteralsVisitor extends DefaultCTypeVisitor<ValueLiterals, RuntimeException> {

    private final Object value;
    private final CExpression exp;

    public ValueLiteralsVisitor(Object pValue, CExpression pExp) {
      value = pValue;
      exp = pExp;
    }

    @Override
    public ValueLiterals visitDefault(CType pT) throws RuntimeException {
      return createUnknownValueLiterals();
    }

    @Override
    public ValueLiterals visit(CPointerType pointerType) throws RuntimeException {

      Address address = Address.valueOf(value);

      ValueLiteral valueLiteral = ExplicitValueLiteral.valueOf(address);

      ValueLiterals valueLiterals = new ValueLiterals(valueLiteral);

      ValueLiteralVisitor v = new ValueLiteralVisitor(address, valueLiterals, exp);

      pointerType.accept(v);

      return valueLiterals;
    }

    @Override
    public ValueLiterals visit(CArrayType arrayType) throws RuntimeException {
      Address address = Address.valueOf(value);

      ValueLiteral valueLiteral = ExplicitValueLiteral.valueOf(address);

      ValueLiterals valueLiterals = new ValueLiterals(valueLiteral);

      ValueLiteralVisitor v = new ValueLiteralVisitor(address, valueLiterals, exp);

      arrayType.accept(v);

      return valueLiterals;
    }

    @Override
    public ValueLiterals visit(CElaboratedType pT) throws RuntimeException {

      CType realType = pT.getRealType();

      if (realType != null) {
        return realType.accept(this);
      }

      return createUnknownValueLiterals();
    }

    @Override
    public ValueLiterals visit(CEnumType pT) throws RuntimeException {

      /*We don't need to resolve enum types */
      return createUnknownValueLiterals();
    }

    @Override
    public ValueLiterals visit(CFunctionType pT) throws RuntimeException {

      // TODO Implement function resolving for comments
      return createUnknownValueLiterals();
    }

    @Override
    public ValueLiterals visit(CSimpleType simpleType) throws RuntimeException {
      return new ValueLiterals(getValueLiteral(simpleType.getType(), value));
    }

    @Override
    public ValueLiterals visit(CProblemType pT) throws RuntimeException {
      return createUnknownValueLiterals();
    }

    @Override
    public ValueLiterals visit(CTypedefType pT) throws RuntimeException {
      return pT.getRealType().accept(this);
    }

    @Override
    public ValueLiterals visit(CCompositeType compType) throws RuntimeException {

      if (compType.getKind() == ComplexTypeKind.ENUM) {
        return createUnknownValueLiterals();
      }

      Address address = Address.valueOf(value);

      ValueLiteral valueLiteral = ExplicitValueLiteral.valueOf(address);

      ValueLiterals valueLiterals = new ValueLiterals(valueLiteral);

      ValueLiteralVisitor v = new ValueLiteralVisitor(address, valueLiterals, exp);

      compType.accept(v);

      return valueLiterals;
    }

    protected ValueLiteral getValueLiteral(CBasicType basicType, Object pValue) {

      switch (basicType) {
      case BOOL:
      case INT:
        return handleIntegerNumbers(pValue);
      case FLOAT:
      case DOUBLE:
        return handleFloatingPointNumbers(pValue);
      }

      return UnknownValueLiteral.getInstance();
    }

    private ValueLiterals createUnknownValueLiterals() {
      return new ValueLiterals();
    }

    private ValueLiteral handleFloatingPointNumbers(Object pValue) {

      String value = pValue.toString();

      if (value.matches("((-)?)((\\d*)|(.(\\d*))|((\\d*).)|((\\d*).(\\d*)))")) {
        BigDecimal val = new BigDecimal(value);
        return ExplicitValueLiteral.valueOf(val);
      }

      return UnknownValueLiteral.getInstance();
    }

    public void resolveStruct(CType type, ValueLiterals pValueLiterals,
        CIdExpression pOwner, String pFunctionName) {

      ValueLiteralStructResolver v = new ValueLiteralStructResolver(pValueLiterals, pFunctionName, pOwner);
      type.accept(v);
    }

    private ValueLiteral handleIntegerNumbers(Object pValue) {

      String value = pValue.toString();

      if (value.matches("((-)?)\\d*")) {
        BigInteger integerValue = new BigInteger(value);
        return ExplicitValueLiteral.valueOf(integerValue);
      } else {
        String[] numberParts = value.split("\\.");

        if (numberParts.length == 2 &&
            numberParts[1].matches("0*") &&
            numberParts[0].matches("((-)?)\\d*")) {

          BigInteger integerValue = new BigInteger(numberParts[0]);
          return ExplicitValueLiteral.valueOf(integerValue);
        }
      }

      ValueLiteral valueLiteral = handleFloatingPointNumbers(pValue);

      if (valueLiteral.isUnknown()) {
        return valueLiteral;
      } else {
        return valueLiteral.addCast(CNumericTypes.INT);
      }
    }

    /**
     * Resolves all subexpressions that can be resolved.
     * Stops at duplicate memory location.
     */
    private class ValueLiteralVisitor extends DefaultCTypeVisitor<Void, RuntimeException> {

      /*Contains references already visited, to avoid descending indefinitely.
       *Shares a reference with all instanced Visitors resolving the given type.*/
      private final Set<Pair<CType, Address>> visited;

      /*
       * Contains the address of the super type of the visited type.
       *
       */
      private final Address address;
      private final ValueLiterals valueLiterals;

      private final CExpression subExpression;

      public ValueLiteralVisitor(Address pAddress, ValueLiterals pValueLiterals, CExpression pSubExp) {
        address = pAddress;
        valueLiterals = pValueLiterals;
        visited = new HashSet<>();
        subExpression = pSubExp;
      }

      private ValueLiteralVisitor(Address pAddress, ValueLiterals pValueLiterals,
          CExpression pSubExp, Set<Pair<CType, Address>> pVisited) {
        address = pAddress;
        valueLiterals = pValueLiterals;
        visited = pVisited;
        subExpression = pSubExp;
      }

      @Override
      public Void visitDefault(CType pT) throws RuntimeException {
        return null;
      }

      @Override
      public Void visit(CTypedefType pT) throws RuntimeException {
        return pT.getRealType().accept(this);
      }

      @Override
      public Void visit(CElaboratedType pT) throws RuntimeException {

        CType realType = pT.getRealType();

        if (realType == null) {
          return null;
        }

        return realType.getCanonicalType().accept(this);
      }

      @Override
      public Void visit(CEnumType pT) throws RuntimeException {
        return null;
      }

      @Override
      public Void visit(CCompositeType compType) throws RuntimeException {

        if (compType.getKind() == ComplexTypeKind.ENUM) {
          // TODO Enum
        }

        if (compType.getKind() == ComplexTypeKind.UNION) {
          //TODO Union
        }

        if (compType.getKind() == ComplexTypeKind.STRUCT) {
          handleStruct(compType);
        }

        return null;
      }

      private void handleStruct(CCompositeType pCompType) {

        Address fieldAddress = address;

        for (CCompositeType.CCompositeTypeMemberDeclaration memberType : pCompType.getMembers()) {

          handleMemberField(memberType, fieldAddress, pCompType);
          int offsetToNextField = machineModel.getSizeof(memberType.getType());

          fieldAddress = fieldAddress.addOffset(offsetToNextField);
        }
      }

      private void handleMemberField(CCompositeTypeMemberDeclaration pType, Address fieldAddress,
          CCompositeType structType) {
        CType expectedType = pType.getType().getCanonicalType();

        assert isStructOrUnionType(subExpression.getExpressionType().getCanonicalType());

        CExpression subExp;
        boolean isPointerDeref;

        if (subExpression instanceof CPointerExpression) {
          // *a.b <=> a->b
          subExp = ((CPointerExpression) subExpression).getOperand();
          isPointerDeref = true;
        } else {
          subExp = subExpression;
          isPointerDeref = false;
        }

        CFieldReference fieldReference =
            new CFieldReference(subExp.getFileLocation(),
                expectedType, pType.getName(), subExp, isPointerDeref);

        // Arrays and structs are represented as addresses
        if (expectedType instanceof CArrayType || isStructOrUnionType(expectedType)) {
          ValueLiteralVisitor v =
              new ValueLiteralVisitor(fieldAddress, valueLiterals, fieldReference, visited);
          expectedType.accept(v);
          return;
        }

        Object fieldValue = modelAtEdge.getValueFromMemory(fieldReference, fieldAddress);

        if (fieldValue == null) {
          return;
        }

        ValueLiteral valueLiteral;
        Address valueAddress = null;

        if (expectedType instanceof CSimpleType) {
          valueLiteral = getValueLiteral(((CSimpleType) expectedType).getType(), fieldValue);
        } else {
          valueAddress = Address.valueOf(fieldValue);
          valueLiteral = ExplicitValueLiteral.valueOf(valueAddress);
        }

        Pair<CType, Address> visits = Pair.of(expectedType, fieldAddress);

        if (visited.contains(visits)) {
          return;
        }

        if (!valueLiteral.isUnknown()) {
          visited.add(visits);
          SubExpressionValueLiteral subExpression = new SubExpressionValueLiteral(valueLiteral, fieldReference);
          valueLiterals.addSubExpressionValueLiteral(subExpression);
        }

        if (valueAddress != null) {
          ValueLiteralVisitor v =
              new ValueLiteralVisitor(valueAddress, valueLiterals, fieldReference, visited);
          expectedType.accept(v);
        }
      }

      @Override
      public Void visit(CArrayType arrayType) throws RuntimeException {

        CType expectedType = arrayType.getType().getCanonicalType();

        int subscript = 0;

        boolean memoryHasValue = true;
        while (memoryHasValue) {
          memoryHasValue = handleArraySubscript(address, subscript, expectedType, arrayType);
          subscript++;
        }

        return null;
      }

      private boolean handleArraySubscript(Address pArrayAddress,
          int pSubscript, CType pExpectedType,
          CArrayType pArrayType) {

        int typeSize = machineModel.getSizeof(pExpectedType);
        int subscriptOffset = pSubscript * typeSize;

        Address address = pArrayAddress.addOffset(subscriptOffset);

        BigInteger subscript = BigInteger.valueOf(pSubscript);
        CIntegerLiteralExpression litExp =
            new CIntegerLiteralExpression(FileLocation.DUMMY, CNumericTypes.INT, subscript);
        CArraySubscriptExpression arraySubscript =
            new CArraySubscriptExpression(subExpression.getFileLocation(), pExpectedType, subExpression, litExp);

        int arraySize = machineModel.getSizeof(pArrayType);

        if (isStructOrUnionType(pExpectedType) || pExpectedType instanceof CArrayType) {
          // Arrays and structs are represented as addresses

          ValueLiteralVisitor v = new ValueLiteralVisitor(address, valueLiterals, arraySubscript, visited);
          pExpectedType.accept(v);
          return subscriptOffset < arraySize;
        }

        Object value = modelAtEdge.getValueFromMemory(arraySubscript, address);

        if (value == null) {
          return false;
        }

        ValueLiteral valueLiteral;
        Address valueAddress = null;

        if (pExpectedType instanceof CSimpleType) {
          valueLiteral = getValueLiteral(((CSimpleType) pExpectedType).getType(), value);
        } else {
          valueAddress = Address.valueOf(value);
          valueLiteral = ExplicitValueLiteral.valueOf(valueAddress);
        }

        boolean contin = false;

        if (!valueLiteral.isUnknown() && subscriptOffset < arraySize) {

          SubExpressionValueLiteral subExpressionValueLiteral =
              new SubExpressionValueLiteral(valueLiteral, arraySubscript);

          valueLiterals.addSubExpressionValueLiteral(subExpressionValueLiteral);

          //TODO Only full arrays can be resolved
          contin = true;
        }

        if (valueAddress != null && subscriptOffset < arraySize) {
          Pair<CType, Address> visits = Pair.of(pExpectedType, valueAddress);

          if (visited.contains(visits)) {
            return false;
          }

          visited.add(visits);

          ValueLiteralVisitor v = new ValueLiteralVisitor(valueAddress, valueLiterals, arraySubscript, visited);
          pExpectedType.accept(v);
        }

        return contin;
      }

      @Override
      public Void visit(CPointerType pointerType) throws RuntimeException {

        CType expectedType = pointerType.getType().getCanonicalType();

        CPointerExpression pointerExp = new CPointerExpression(subExpression.getFileLocation(), expectedType, subExpression);

        if (isStructOrUnionType(expectedType) || expectedType instanceof CArrayType) {
          // Arrays and structs are represented as addresses

          ValueLiteralVisitor v = new ValueLiteralVisitor(address, valueLiterals, pointerExp, visited);
          expectedType.accept(v);
          return null;
        }

        Object value = modelAtEdge.getValueFromMemory(pointerExp, address);

        if (value == null) {
          return null;
        }

        ValueLiteral valueLiteral;
        Address valueAddress = null;

        if (expectedType instanceof CSimpleType) {
          valueLiteral = getValueLiteral(((CSimpleType) expectedType).getType(), value);
        } else {
          valueAddress = Address.valueOf(value);
          valueLiteral = ExplicitValueLiteral.valueOf(valueAddress);
        }

        if (!valueLiteral.isUnknown()) {

          SubExpressionValueLiteral subExpressionValueLiteral =
              new SubExpressionValueLiteral(valueLiteral, pointerExp);

          valueLiterals.addSubExpressionValueLiteral(subExpressionValueLiteral);
        }

        if (valueAddress != null) {

          Pair<CType, Address> visits = Pair.of(expectedType, valueAddress);

          if (visited.contains(visits)) {
            return null;
          }

          /*Tell all instanced visitors that you visited this memory location*/
          visited.add(visits);

          ValueLiteralVisitor v = new ValueLiteralVisitor(valueAddress, valueLiterals, pointerExp, visited);
          expectedType.accept(v);

        }

        return null;
      }
    }

    /*Resolve structs or union fields that are stored in the variable environment*/
    private class ValueLiteralStructResolver extends DefaultCTypeVisitor<Void, RuntimeException> {

      private final ValueLiterals valueLiterals;
      private final String functionName;
      private final CExpression prevSub;

      public ValueLiteralStructResolver(ValueLiterals pValueLiterals,
          String pFunctionName, CFieldReference pPrevSub) {
        valueLiterals = pValueLiterals;
        functionName = pFunctionName;
        prevSub = pPrevSub;
      }

      public ValueLiteralStructResolver(ValueLiterals pValueLiterals, String pFunctionName, CIdExpression pOwner) {
        valueLiterals = pValueLiterals;
        functionName = pFunctionName;
        prevSub = pOwner;
      }

      @Override
      public Void visitDefault(CType pT) throws RuntimeException {
        return null;
      }

      @Override
      public Void visit(CElaboratedType type) throws RuntimeException {

        CType realType = type.getRealType();

        if (realType == null) {
          return null;
        }

        return realType.getCanonicalType().accept(this);
      }

      @Override
      public Void visit(CTypedefType pType) throws RuntimeException {
        return pType.getRealType().accept(this);
      }

      @Override
      public Void visit(CCompositeType compType) throws RuntimeException {

        if (compType.getKind() == ComplexTypeKind.ENUM) {
          return null;
        }

        for (CCompositeTypeMemberDeclaration memberType : compType.getMembers()) {
          handleField(memberType.getName(), memberType.getType());
        }

        return null;
      }

      private void handleField(String pFieldName, CType pMemberType) {

        // Can't have pointer dereferences here.
        CFieldReference reference =
            new CFieldReference(prevSub.getFileLocation(), pMemberType, pFieldName, prevSub, false);

        FieldReference fieldReferenceName = getFieldReference(reference, functionName);

        if (modelAtEdge.hasValueForLeftHandSide(fieldReferenceName)) {
          Object referenceValue = modelAtEdge.getVariableValue(fieldReferenceName);
          addStructSubexpression(referenceValue, reference);
        }

        ValueLiteralStructResolver resolver =
            new ValueLiteralStructResolver(valueLiterals,
                functionName, reference);

        pMemberType.accept(resolver);
      }

      private void addStructSubexpression(Object pFieldValue, CFieldReference reference) {

        CType realType = reference.getExpressionType();

        ValueLiteral valueLiteral;
        Address valueAddress = null;

        if (realType instanceof CSimpleType) {
          valueLiteral = getValueLiteral(((CSimpleType) realType).getType(), pFieldValue);
        } else {
          valueAddress = Address.valueOf(pFieldValue);
          valueLiteral = ExplicitValueLiteral.valueOf(valueAddress);
        }


        if (valueLiteral.isUnknown()) {
          return;
        }

        SubExpressionValueLiteral subExpression = new SubExpressionValueLiteral(valueLiteral, reference);
        valueLiterals.addSubExpressionValueLiteral(subExpression);
      }
    }
  }

  public final static class ValueLiterals {

    /*Contains values for possible sub expressions */
    private final List<SubExpressionValueLiteral> subExpressionValueLiterals = new ArrayList<>();

    private final ValueLiteral expressionValueLiteral;

    public ValueLiterals() {
      expressionValueLiteral = UnknownValueLiteral.getInstance();
    }

    public ValueLiterals(ValueLiteral valueLiteral) {
      expressionValueLiteral = valueLiteral;
    }

    public ValueLiteral getExpressionValueLiteral() {
      return expressionValueLiteral;
    }

    public CExpression getExpressionValueLiteralAsCExpression() {
      return expressionValueLiteral.getValueLiteral();
    }

    public void addSubExpressionValueLiteral(SubExpressionValueLiteral code) {
      subExpressionValueLiterals.add(code);
    }

    public boolean hasUnknownValueLiteral() {
      return expressionValueLiteral.isUnknown();
    }

    public Set<SubExpressionValueLiteral> getSubExpressionValueLiteral() {
      return ImmutableSet.copyOf(subExpressionValueLiterals);
    }

    @Override
    public String toString() {

      StringBuilder result = new StringBuilder();

      result.append("ValueLiteral : ");
      result.append(expressionValueLiteral.toString());
      result.append(", SubValueLiterals : ");
      Joiner joiner = Joiner.on(", ");
      result.append(joiner.join(subExpressionValueLiterals));

      return result.toString();
    }
  }

  public static interface ValueLiteral {

    public CExpression getValueLiteral();
    public boolean isUnknown();

    public ValueLiteral addCast(CSimpleType pType);
  }

  public static class UnknownValueLiteral implements ValueLiteral {

    private static final UnknownValueLiteral instance = new UnknownValueLiteral();

    private UnknownValueLiteral() {}

    public static UnknownValueLiteral getInstance() {
      return instance;
    }

    @Override
    public CLiteralExpression getValueLiteral() {
      throw new UnsupportedOperationException("Can't get the value code of an unknown value");
    }

    @Override
    public boolean isUnknown() {
      return true;
    }

    @Override
    public ValueLiteral addCast(CSimpleType pType) {
      throw new UnsupportedOperationException("Can't get the value code of an unknown value");
    }

    @Override
    public String toString() {
      return "UNKNOWN";
    }
  }

  public static class ExplicitValueLiteral implements ValueLiteral {

    private final CLiteralExpression explicitValueLiteral;

    protected ExplicitValueLiteral(CLiteralExpression pValueLiteral) {
      explicitValueLiteral = pValueLiteral;
    }

    public static ValueLiteral valueOf(Address address) {

      Number number = address.getAsNumber();

      if (number instanceof BigInteger) {
        CLiteralExpression lit = new CIntegerLiteralExpression(
            FileLocation.DUMMY, CNumericTypes.LONG_LONG_INT, (BigInteger) number);
        return new ExplicitValueLiteral(lit);
      } else if (number instanceof BigDecimal) {
        CLiteralExpression lit = new CFloatLiteralExpression(
            FileLocation.DUMMY, CNumericTypes.LONG_DOUBLE, (BigDecimal) number);
        return new ExplicitValueLiteral(lit);
      } else {

        BigDecimal val = BigDecimal.valueOf(number.doubleValue());
        CLiteralExpression lit =
            new CFloatLiteralExpression(FileLocation.DUMMY, CNumericTypes.LONG_DOUBLE, val);
        return new ExplicitValueLiteral(lit);
      }
    }

    protected ExplicitValueLiteral(CLiteralExpression pValueLiteral, CCastExpression pCastedValue) {
      explicitValueLiteral = pValueLiteral;
    }

    @Override
    public ValueLiteral addCast(CSimpleType pType) {

      CExpression castedValue = getValueLiteral();

      CCastExpression castExpression = new CCastExpression(castedValue.getFileLocation(), pType, castedValue);
      return new CastedExplicitValueLiteral(explicitValueLiteral, castExpression);
    }

    public static ValueLiteral valueOf(BigInteger value) {
      CIntegerLiteralExpression literal = new CIntegerLiteralExpression(FileLocation.DUMMY, CNumericTypes.INT, value);
      return new ExplicitValueLiteral(literal);
    }

    public static ValueLiteral valueOf(BigDecimal value) {

      CFloatLiteralExpression literal = new CFloatLiteralExpression(FileLocation.DUMMY, CNumericTypes.DOUBLE, value);
      return new ExplicitValueLiteral(literal);
    }

    @Override
    public CExpression getValueLiteral() {
      return explicitValueLiteral;
    }

    public CLiteralExpression getExplicitValueLiteral() {
      return explicitValueLiteral;
    }

    @Override
    public boolean isUnknown() {
      return false;
    }

    @Override
    public String toString() {
      return explicitValueLiteral.toASTString();
    }
  }

  public static final class CastedExplicitValueLiteral extends ExplicitValueLiteral {

    private final CCastExpression castExpression;

    protected CastedExplicitValueLiteral(CLiteralExpression pValueLiteral, CCastExpression exp) {
      super(pValueLiteral);
      castExpression = exp;
    }

    @Override
    public CExpression getValueLiteral() {
      return castExpression;
    }
  }

  public static final class SubExpressionValueLiteral {

    private final ValueLiteral valueLiteral;
    private final CLeftHandSide subExpression;

    private SubExpressionValueLiteral(ValueLiteral pValueLiteral, CLeftHandSide pSubExpression) {
      valueLiteral = pValueLiteral;
      subExpression = pSubExpression;
    }

    public CExpression getValueLiteralAsCExpression() {
      return valueLiteral.getValueLiteral();
    }

    public ValueLiteral getValueLiteral() {
      return valueLiteral;
    }

    public CLeftHandSide getSubExpression() {
      return subExpression;
    }
  }
}<|MERGE_RESOLUTION|>--- conflicted
+++ resolved
@@ -198,13 +198,8 @@
       return null;
     }
 
-<<<<<<< HEAD
-    return "Symbolic address of declaration " + dcl.getName()
-        + " is " + address.getAsNumber();
-=======
     return "&" + dcl.getName()
         + " = " + address.getAsNumber().toString();
->>>>>>> 31f6797b
   }
 
   @Nullable
