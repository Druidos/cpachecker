/*
 *  CPAchecker is a tool for configurable software verification.
 *  This file is part of CPAchecker.
 *
 *  Copyright (C) 2007-2012  Dirk Beyer
 *  All rights reserved.
 *
 *  Licensed under the Apache License, Version 2.0 (the "License");
 *  you may not use this file except in compliance with the License.
 *  You may obtain a copy of the License at
 *
 *      http://www.apache.org/licenses/LICENSE-2.0
 *
 *  Unless required by applicable law or agreed to in writing, software
 *  distributed under the License is distributed on an "AS IS" BASIS,
 *  WITHOUT WARRANTIES OR CONDITIONS OF ANY KIND, either express or implied.
 *  See the License for the specific language governing permissions and
 *  limitations under the License.
 *
 *
 *  CPAchecker web page:
 *    http://cpachecker.sosy-lab.org
 */
package org.sosy_lab.cpachecker.cfa.parser.eclipse;

import static java.lang.Character.isDigit;

import java.math.BigDecimal;
import java.math.BigInteger;
import java.util.ArrayList;
import java.util.Arrays;
import java.util.Collections;
import java.util.LinkedList;
import java.util.List;
import java.util.Set;
import java.util.logging.Level;

import org.eclipse.cdt.core.dom.ast.IASTConditionalExpression;
import org.sosy_lab.common.LogManager;
import org.sosy_lab.common.Pair;
import org.sosy_lab.common.Triple;
import org.sosy_lab.cpachecker.cfa.ast.BasicType;
import org.sosy_lab.cpachecker.cfa.ast.Defaults;
import org.sosy_lab.cpachecker.cfa.ast.DummyType;
import org.sosy_lab.cpachecker.cfa.ast.IASTArraySubscriptExpression;
import org.sosy_lab.cpachecker.cfa.ast.IASTArrayTypeSpecifier;
import org.sosy_lab.cpachecker.cfa.ast.IASTAssignment;
import org.sosy_lab.cpachecker.cfa.ast.IASTBinaryExpression;
import org.sosy_lab.cpachecker.cfa.ast.IASTBinaryExpression.BinaryOperator;
import org.sosy_lab.cpachecker.cfa.ast.IASTCastExpression;
import org.sosy_lab.cpachecker.cfa.ast.IASTCharLiteralExpression;
import org.sosy_lab.cpachecker.cfa.ast.IASTComplexTypeDeclaration;
import org.sosy_lab.cpachecker.cfa.ast.IASTCompositeTypeSpecifier;
import org.sosy_lab.cpachecker.cfa.ast.IASTCompositeTypeSpecifier.IASTCompositeTypeMemberDeclaration;
import org.sosy_lab.cpachecker.cfa.ast.IASTDeclaration;
import org.sosy_lab.cpachecker.cfa.ast.IASTElaboratedTypeSpecifier;
import org.sosy_lab.cpachecker.cfa.ast.IASTElaboratedTypeSpecifier.ElaboratedType;
import org.sosy_lab.cpachecker.cfa.ast.IASTEnumerationSpecifier;
import org.sosy_lab.cpachecker.cfa.ast.IASTEnumerationSpecifier.IASTEnumerator;
import org.sosy_lab.cpachecker.cfa.ast.IASTExpression;
import org.sosy_lab.cpachecker.cfa.ast.IASTExpressionAssignmentStatement;
import org.sosy_lab.cpachecker.cfa.ast.IASTExpressionStatement;
import org.sosy_lab.cpachecker.cfa.ast.IASTFieldReference;
import org.sosy_lab.cpachecker.cfa.ast.IASTFileLocation;
import org.sosy_lab.cpachecker.cfa.ast.IASTFloatLiteralExpression;
import org.sosy_lab.cpachecker.cfa.ast.IASTFunctionCallAssignmentStatement;
import org.sosy_lab.cpachecker.cfa.ast.IASTFunctionCallExpression;
import org.sosy_lab.cpachecker.cfa.ast.IASTFunctionCallStatement;
import org.sosy_lab.cpachecker.cfa.ast.IASTFunctionDeclaration;
import org.sosy_lab.cpachecker.cfa.ast.IASTFunctionTypeSpecifier;
import org.sosy_lab.cpachecker.cfa.ast.IASTIdExpression;
import org.sosy_lab.cpachecker.cfa.ast.IASTInitializer;
import org.sosy_lab.cpachecker.cfa.ast.IASTInitializerExpression;
import org.sosy_lab.cpachecker.cfa.ast.IASTInitializerList;
import org.sosy_lab.cpachecker.cfa.ast.IASTIntegerLiteralExpression;
import org.sosy_lab.cpachecker.cfa.ast.IASTLiteralExpression;
import org.sosy_lab.cpachecker.cfa.ast.IASTNamedTypeSpecifier;
import org.sosy_lab.cpachecker.cfa.ast.IASTNode;
import org.sosy_lab.cpachecker.cfa.ast.IASTParameterDeclaration;
import org.sosy_lab.cpachecker.cfa.ast.IASTPointerTypeSpecifier;
import org.sosy_lab.cpachecker.cfa.ast.IASTReturnStatement;
import org.sosy_lab.cpachecker.cfa.ast.IASTSimpleDeclSpecifier;
import org.sosy_lab.cpachecker.cfa.ast.IASTSimpleDeclaration;
import org.sosy_lab.cpachecker.cfa.ast.IASTStatement;
import org.sosy_lab.cpachecker.cfa.ast.IASTStringLiteralExpression;
import org.sosy_lab.cpachecker.cfa.ast.IASTTypeDefDeclaration;
import org.sosy_lab.cpachecker.cfa.ast.IASTTypeIdExpression;
import org.sosy_lab.cpachecker.cfa.ast.IASTTypeIdExpression.TypeIdOperator;
import org.sosy_lab.cpachecker.cfa.ast.IASTUnaryExpression;
import org.sosy_lab.cpachecker.cfa.ast.IASTUnaryExpression.UnaryOperator;
import org.sosy_lab.cpachecker.cfa.ast.IASTVariableDeclaration;
import org.sosy_lab.cpachecker.cfa.ast.IComplexType;
import org.sosy_lab.cpachecker.cfa.ast.IType;
import org.sosy_lab.cpachecker.cfa.ast.ITypedef;
import org.sosy_lab.cpachecker.cfa.ast.StorageClass;

import com.google.common.base.Strings;
import com.google.common.collect.ImmutableSet;
import com.google.common.collect.Lists;

@SuppressWarnings("deprecation") // several methods are deprecated in CDT 7 but still working
class ASTConverter {

  private final LogManager logger;

  private final boolean ignoreCasts;

  private Scope scope;
<<<<<<< HEAD
  private LinkedList<IASTNode> sideAssigment = new LinkedList<IASTNode>();
=======
  private LinkedList<IASTNode> sideAssignments = new LinkedList<IASTNode>();
  private org.eclipse.cdt.core.dom.ast.IASTConditionalExpression conditionalExpression = null;
  private IASTIdExpression conditionalTemporaryVariable = null;
>>>>>>> fc11616a

  public ASTConverter(Scope pScope, boolean pIgnoreCasts, LogManager pLogger) {
    scope = pScope;
    ignoreCasts = pIgnoreCasts;
    logger = pLogger;
  }

  private static void check(boolean assertion, String msg, org.eclipse.cdt.core.dom.ast.IASTNode astNode) throws CFAGenerationRuntimeException {
    if (!assertion) {
      throw new CFAGenerationRuntimeException(msg, astNode);
    }
  }

<<<<<<< HEAD
  public boolean existsSideAssignment(){
    return !sideAssigment.isEmpty();
  }

  public IASTNode getSideAssignment() {
    return sideAssigment.removeFirst();
=======
  public int numberOfSideAssignments(){
    return sideAssignments.size();
  }

  public IASTNode getNextSideAssignment() {
    return sideAssignments.removeFirst();
  }

  public void resetConditionalExpression() {
    conditionalExpression = null;
  }

  public org.eclipse.cdt.core.dom.ast.IASTConditionalExpression getConditionalExpression() {
    return conditionalExpression;
  }

  public IASTIdExpression getConditionalTemporaryVariable() {
    return conditionalTemporaryVariable;
  }

  private static final Set<BinaryOperator> BOOLEAN_BINARY_OPERATORS = ImmutableSet.of(
      BinaryOperator.EQUALS,
      BinaryOperator.NOT_EQUALS,
      BinaryOperator.GREATER_EQUAL,
      BinaryOperator.GREATER_THAN,
      BinaryOperator.LESS_EQUAL,
      BinaryOperator.LESS_THAN,
      BinaryOperator.LOGICAL_AND,
      BinaryOperator.LOGICAL_OR);

  private boolean isBooleanExpression(IASTExpression e) {
    if (e instanceof IASTBinaryExpression) {
      return BOOLEAN_BINARY_OPERATORS.contains(((IASTBinaryExpression)e).getOperator());

    } else if (e instanceof IASTUnaryExpression) {
      return ((IASTUnaryExpression) e).getOperator() == UnaryOperator.NOT;

    } else {
      return false;
    }
  }

  public IASTExpression convertBooleanExpression(org.eclipse.cdt.core.dom.ast.IASTExpression e){

    IASTExpression exp = convertExpressionWithoutSideEffects(e);
    if (!isBooleanExpression(exp)) {

      // TODO: probably the type of the zero is not always correct
      IASTExpression zero = new IASTIntegerLiteralExpression(exp.getFileLocation(), exp.getExpressionType(), BigInteger.ZERO);
      return new IASTBinaryExpression(exp.getFileLocation(), exp.getExpressionType(), exp, zero, BinaryOperator.NOT_EQUALS);
    }

    return exp;
>>>>>>> fc11616a
  }

  public IASTExpression convertExpressionWithoutSideEffects(
      org.eclipse.cdt.core.dom.ast.IASTExpression e) {

    IASTNode node = convertExpressionWithSideEffects(e);
    if (node == null || node instanceof IASTExpression) {
<<<<<<< HEAD
=======
      return (IASTExpression) node;

    } else if (node instanceof IASTFunctionCallExpression) {
      return addSideassignmentsForExpressionsWithoutSideEffects(node, e);

    } else if (node instanceof IASTAssignment) {
      sideAssignments.add(node);
      return ((IASTAssignment) node).getLeftHandSide();
>>>>>>> fc11616a

      return (IASTExpression) node;

    } else if (node instanceof IASTFunctionCallExpression) {
      String name = "__CPAchecker_TMP_";
      int i = 0;
      while(scope.variableNameInUse(name+i, name+i)){
        i++;
      }
      name += i;

      IASTDeclaration decl = new IASTDeclaration(node.getFileLocation(),
                                                 false,
                                                 StorageClass.AUTO,
                                                 ((IASTFunctionCallExpression) node).getExpressionType(),
                                                 name,
                                                 null);

      sideAssigment.add(decl);
      IASTIdExpression tmp = new IASTIdExpression(convert(e.getFileLocation()),
                                                  convert(e.getExpressionType()),
                                                  name,
                                                  decl);

      scope.registerDeclaration(tmp.getDeclaration());
      sideAssigment.add(new IASTFunctionCallAssignmentStatement(convert(e.getFileLocation()),
                                                                tmp,
                                                                (IASTFunctionCallExpression) node));

      logger.log(Level.INFO, "Created side-effect assignment", sideAssigment.getLast().toASTString());
      return tmp;

    } else if (node instanceof IASTAssignment) {
        sideAssigment.add(node);
        return ((IASTAssignment) node).getLeftHandSide();
    } else {
      throw new AssertionError("unknown expression " + node);
    }
  }

<<<<<<< HEAD
=======
  private IASTExpression addSideassignmentsForExpressionsWithoutSideEffects(IASTNode node,
                                                                            org.eclipse.cdt.core.dom.ast.IASTExpression e){
    IASTIdExpression tmp = createTemporaryVariable(e);

    sideAssignments.add(new IASTFunctionCallAssignmentStatement(convert(e.getFileLocation()),
                                                              tmp,
                                                              (IASTFunctionCallExpression) node));
    return tmp;
  }
>>>>>>> fc11616a

  protected IASTNode convertExpressionWithSideEffects(org.eclipse.cdt.core.dom.ast.IASTExpression e) {
    assert !(e instanceof IASTExpression);

    if (e == null) {
      return null;

    } else if (e instanceof org.eclipse.cdt.core.dom.ast.IASTArraySubscriptExpression) {
      return convert((org.eclipse.cdt.core.dom.ast.IASTArraySubscriptExpression)e);

    } else if (e instanceof org.eclipse.cdt.core.dom.ast.IASTBinaryExpression) {
      return convert((org.eclipse.cdt.core.dom.ast.IASTBinaryExpression)e);

    } else if (e instanceof org.eclipse.cdt.core.dom.ast.IASTCastExpression) {
      return convert((org.eclipse.cdt.core.dom.ast.IASTCastExpression)e);

    } else if (e instanceof org.eclipse.cdt.core.dom.ast.IASTFieldReference) {
      return convert((org.eclipse.cdt.core.dom.ast.IASTFieldReference)e);

    } else if (e instanceof org.eclipse.cdt.core.dom.ast.IASTFunctionCallExpression) {
      return convert((org.eclipse.cdt.core.dom.ast.IASTFunctionCallExpression)e);

    } else if (e instanceof org.eclipse.cdt.core.dom.ast.IASTIdExpression) {
      return convert((org.eclipse.cdt.core.dom.ast.IASTIdExpression)e);

    } else if (e instanceof org.eclipse.cdt.core.dom.ast.IASTLiteralExpression) {
      return convert((org.eclipse.cdt.core.dom.ast.IASTLiteralExpression)e);

    } else if (e instanceof org.eclipse.cdt.core.dom.ast.IASTUnaryExpression) {
      return convert((org.eclipse.cdt.core.dom.ast.IASTUnaryExpression)e);

    } else if (e instanceof org.eclipse.cdt.core.dom.ast.IASTTypeIdExpression) {
      return convert((org.eclipse.cdt.core.dom.ast.IASTTypeIdExpression)e);

    } else if (e instanceof org.eclipse.cdt.core.dom.ast.IASTConditionalExpression) {
      return convert((org.eclipse.cdt.core.dom.ast.IASTConditionalExpression)e);

    } else {
      throw new CFAGenerationRuntimeException("", e);
    }
  }

  private IASTNode convert(IASTConditionalExpression e) {
    IASTIdExpression tmp = createTemporaryVariable(e);
    conditionalTemporaryVariable = tmp;
    conditionalExpression = e;
    return tmp;
  }

  private IASTArraySubscriptExpression convert(org.eclipse.cdt.core.dom.ast.IASTArraySubscriptExpression e) {
    return new IASTArraySubscriptExpression(convert(e.getFileLocation()), convert(e.getExpressionType()), convertExpressionWithoutSideEffects(e.getArrayExpression()), convertExpressionWithoutSideEffects(e.getSubscriptExpression()));
  }

  /**
   * creates temporary variables with increasing numbers
   */
  private IASTIdExpression createTemporaryVariable(org.eclipse.cdt.core.dom.ast.IASTExpression e) {
    String name = "__CPAchecker_TMP_";
    int i = 0;
    while(scope.variableNameInUse(name+i, name+i)){
      i++;
    }
    name += i;

    IASTVariableDeclaration decl = new IASTVariableDeclaration(convert(e.getFileLocation()),
                                               false,
                                               StorageClass.AUTO,
                                               convert(e.getExpressionType()),
                                               name,
                                               name,
                                               null);

    scope.registerDeclaration(decl);
    sideAssignments.add(decl);
    IASTIdExpression tmp = new IASTIdExpression(convert(e.getFileLocation()),
                                                convert(e.getExpressionType()),
                                                name,
                                                decl);
    return tmp;
  }

  private IASTNode convert(org.eclipse.cdt.core.dom.ast.IASTBinaryExpression e) {
    IASTFileLocation fileLoc = convert(e.getFileLocation());
    IType type = convert(e.getExpressionType());
    IASTExpression leftHandSide = convertExpressionWithoutSideEffects(e.getOperand1());

    Pair<BinaryOperator, Boolean> opPair = convertBinaryOperator(e);
    BinaryOperator op = opPair.getFirst();
    boolean isAssign = opPair.getSecond();

    if (isAssign) {

      if (op == null) {
        // a = b
        IASTNode rightHandSide = convertExpressionWithSideEffects(e.getOperand2()); // right-hand side may have a function call


        if (rightHandSide instanceof IASTExpression) {
          // a = b
          return new IASTExpressionAssignmentStatement(fileLoc, leftHandSide, (IASTExpression)rightHandSide);

        } else if (rightHandSide instanceof IASTFunctionCallExpression) {
          // a = f()
          return new IASTFunctionCallAssignmentStatement(fileLoc, leftHandSide, (IASTFunctionCallExpression)rightHandSide);

        } else if(rightHandSide instanceof IASTAssignment) {
<<<<<<< HEAD
          sideAssigment.add(rightHandSide);
=======
          sideAssignments.add(rightHandSide);
>>>>>>> fc11616a
          return new IASTExpressionAssignmentStatement(fileLoc, leftHandSide, ((IASTAssignment) rightHandSide).getLeftHandSide());
        } else {
          throw new CFAGenerationRuntimeException("Expression is not free of side-effects", e);
        }

      } else {
        // a += b etc.
        IASTExpression rightHandSide = convertExpressionWithoutSideEffects(e.getOperand2());

        // first create expression "a + b"
        IASTBinaryExpression exp = new IASTBinaryExpression(fileLoc, type, leftHandSide, rightHandSide, op);

        // and now the assignment
        return new IASTExpressionAssignmentStatement(fileLoc, leftHandSide, exp);
      }

    } else {
      IASTExpression rightHandSide = convertExpressionWithoutSideEffects(e.getOperand2());
      return new IASTBinaryExpression(fileLoc, type, leftHandSide, rightHandSide, op);
    }
  }

  private Pair<BinaryOperator, Boolean> convertBinaryOperator(org.eclipse.cdt.core.dom.ast.IASTBinaryExpression e) {
    boolean isAssign = false;
    BinaryOperator operator;

    switch (e.getOperator()) {
    case org.eclipse.cdt.core.dom.ast.IASTBinaryExpression.op_multiply:
      operator = BinaryOperator.MULTIPLY;
      break;
    case org.eclipse.cdt.core.dom.ast.IASTBinaryExpression.op_divide:
      operator = BinaryOperator.DIVIDE;
      break;
    case org.eclipse.cdt.core.dom.ast.IASTBinaryExpression.op_modulo:
      operator = BinaryOperator.MODULO;
      break;
    case org.eclipse.cdt.core.dom.ast.IASTBinaryExpression.op_plus:
      operator = BinaryOperator.PLUS;
      break;
    case org.eclipse.cdt.core.dom.ast.IASTBinaryExpression.op_minus:
      operator = BinaryOperator.MINUS;
      break;
    case org.eclipse.cdt.core.dom.ast.IASTBinaryExpression.op_shiftLeft:
      operator = BinaryOperator.SHIFT_LEFT;
      break;
    case org.eclipse.cdt.core.dom.ast.IASTBinaryExpression.op_shiftRight:
      operator = BinaryOperator.SHIFT_RIGHT;
      break;
    case org.eclipse.cdt.core.dom.ast.IASTBinaryExpression.op_lessThan:
      operator = BinaryOperator.LESS_THAN;
      break;
    case org.eclipse.cdt.core.dom.ast.IASTBinaryExpression.op_greaterThan:
      operator = BinaryOperator.GREATER_THAN;
      break;
    case org.eclipse.cdt.core.dom.ast.IASTBinaryExpression.op_lessEqual:
      operator = BinaryOperator.LESS_EQUAL;
      break;
    case org.eclipse.cdt.core.dom.ast.IASTBinaryExpression.op_greaterEqual:
      operator = BinaryOperator.GREATER_EQUAL;
      break;
    case org.eclipse.cdt.core.dom.ast.IASTBinaryExpression.op_binaryAnd:
      operator = BinaryOperator.BINARY_AND;
      break;
    case org.eclipse.cdt.core.dom.ast.IASTBinaryExpression.op_binaryXor:
      operator = BinaryOperator.BINARY_XOR;
      break;
    case org.eclipse.cdt.core.dom.ast.IASTBinaryExpression.op_binaryOr:
      operator = BinaryOperator.BINARY_OR;
      break;
    case org.eclipse.cdt.core.dom.ast.IASTBinaryExpression.op_logicalAnd:
      operator = BinaryOperator.LOGICAL_AND;
      break;
    case org.eclipse.cdt.core.dom.ast.IASTBinaryExpression.op_logicalOr:
      operator = BinaryOperator.LOGICAL_OR;
      break;
    case org.eclipse.cdt.core.dom.ast.IASTBinaryExpression.op_assign:
      operator = null;
      isAssign = true;
      break;
    case org.eclipse.cdt.core.dom.ast.IASTBinaryExpression.op_multiplyAssign:
      operator = BinaryOperator.MULTIPLY;
      isAssign = true;
      break;
    case org.eclipse.cdt.core.dom.ast.IASTBinaryExpression.op_divideAssign:
      operator = BinaryOperator.DIVIDE;
      isAssign = true;
      break;
    case org.eclipse.cdt.core.dom.ast.IASTBinaryExpression.op_moduloAssign:
      operator = BinaryOperator.MODULO;
      isAssign = true;
      break;
    case org.eclipse.cdt.core.dom.ast.IASTBinaryExpression.op_plusAssign:
      operator = BinaryOperator.PLUS;
      isAssign = true;
      break;
    case org.eclipse.cdt.core.dom.ast.IASTBinaryExpression.op_minusAssign:
      operator = BinaryOperator.MINUS;
      isAssign = true;
      break;
    case org.eclipse.cdt.core.dom.ast.IASTBinaryExpression.op_shiftLeftAssign:
      operator = BinaryOperator.SHIFT_LEFT;
      isAssign = true;
      break;
    case org.eclipse.cdt.core.dom.ast.IASTBinaryExpression.op_shiftRightAssign:
      operator = BinaryOperator.SHIFT_RIGHT;
      isAssign = true;
      break;
    case org.eclipse.cdt.core.dom.ast.IASTBinaryExpression.op_binaryAndAssign:
      operator = BinaryOperator.BINARY_AND;
      isAssign = true;
      break;
    case org.eclipse.cdt.core.dom.ast.IASTBinaryExpression.op_binaryXorAssign:
      operator = BinaryOperator.BINARY_XOR;
      isAssign = true;
      break;
    case org.eclipse.cdt.core.dom.ast.IASTBinaryExpression.op_binaryOrAssign:
      operator = BinaryOperator.BINARY_OR;
      isAssign = true;
      break;
    case org.eclipse.cdt.core.dom.ast.IASTBinaryExpression.op_equals:
      operator = BinaryOperator.EQUALS;
      break;
    case org.eclipse.cdt.core.dom.ast.IASTBinaryExpression.op_notequals:
      operator = BinaryOperator.NOT_EQUALS;
      break;
    default:
      throw new CFAGenerationRuntimeException("Unknown binary operator", e);
    }

    return Pair.of(operator, isAssign);
  }

  private IASTNode convert(org.eclipse.cdt.core.dom.ast.IASTCastExpression e) {
    if (ignoreCasts) {
      return convertExpressionWithSideEffects(e.getOperand());
    } else {
      return new IASTCastExpression(convert(e.getFileLocation()), convert(e.getExpressionType()), convertExpressionWithoutSideEffects(e.getOperand()), convert(e.getTypeId()));
    }
  }

  private IASTFieldReference convert(org.eclipse.cdt.core.dom.ast.IASTFieldReference e) {
    return new IASTFieldReference(convert(e.getFileLocation()), convert(e.getExpressionType()), convert(e.getFieldName()), convertExpressionWithoutSideEffects(e.getFieldOwner()), e.isPointerDereference());
  }

  private IASTFunctionCallExpression convert(org.eclipse.cdt.core.dom.ast.IASTFunctionCallExpression e) {
    org.eclipse.cdt.core.dom.ast.IASTExpression p = e.getParameterExpression();

    List<IASTExpression> params;
    if (p instanceof org.eclipse.cdt.core.dom.ast.IASTExpressionList) {
      params = convert((org.eclipse.cdt.core.dom.ast.IASTExpressionList)p);

    } else {
      params = new ArrayList<IASTExpression>();
      if (p != null) {
        params.add(convertExpressionWithoutSideEffects(p));
      }
    }

    IASTExpression functionName = convertExpressionWithoutSideEffects(e.getFunctionNameExpression());
    IASTSimpleDeclaration declaration = null;

    if (functionName instanceof IASTIdExpression) {
      IASTIdExpression idExpression = (IASTIdExpression)functionName;
      String name = idExpression.getName();
      declaration = scope.lookupFunction(name);

      if (idExpression.getDeclaration() != null) {
        // clone idExpression because the declaration in it is wrong
        // (it's the declaration of an equally named variable)
        // TODO this is ugly

        functionName = new IASTIdExpression(idExpression.getFileLocation(), idExpression.getExpressionType(), name, declaration);
      }
    }

    return new IASTFunctionCallExpression(convert(e.getFileLocation()), convert(e.getExpressionType()), functionName, params, declaration);
  }

  private List<IASTExpression> convert(org.eclipse.cdt.core.dom.ast.IASTExpressionList es) {
    List<IASTExpression> result = new ArrayList<IASTExpression>(es.getExpressions().length);
    for (org.eclipse.cdt.core.dom.ast.IASTExpression expression : es.getExpressions()) {
      result.add(convertExpressionWithoutSideEffects(expression));
    }
    return result;
  }

  private IASTIdExpression convert(org.eclipse.cdt.core.dom.ast.IASTIdExpression e) {
    String name = convert(e.getName());
    IASTSimpleDeclaration declaration = scope.lookupVariable(name);
    if (declaration != null) {
      name = declaration.getName();
    }
    return new IASTIdExpression(convert(e.getFileLocation()), convert(e.getExpressionType()), name, declaration);
  }

  private IASTLiteralExpression convert(org.eclipse.cdt.core.dom.ast.IASTLiteralExpression e) {
    IASTFileLocation fileLoc = convert(e.getFileLocation());
    IType type = convert(e.getExpressionType());

    String valueStr = String.valueOf(e.getValue());
    switch (e.getKind()) {
    case org.eclipse.cdt.core.dom.ast.IASTLiteralExpression.lk_char_constant:
      return new IASTCharLiteralExpression(fileLoc, type, parseCharacterLiteral(valueStr, e));

    case org.eclipse.cdt.core.dom.ast.IASTLiteralExpression.lk_integer_constant:
      return new IASTIntegerLiteralExpression(fileLoc, type, parseIntegerLiteral(valueStr, e));

    case org.eclipse.cdt.core.dom.ast.IASTLiteralExpression.lk_float_constant:
      BigDecimal value;
      try {
        value = new BigDecimal(valueStr);
      } catch (NumberFormatException nfe1) {
        try {
          // this might be a hex floating point literal
          // BigDecimal doesn't support this, but Double does
          // TODO handle hex floating point literals that are too large for Double
          value = BigDecimal.valueOf(Double.parseDouble(valueStr));
        } catch (NumberFormatException nfe2) {
          throw new CFAGenerationRuntimeException("illegal floating point literal", e);
        }
      }

      return new IASTFloatLiteralExpression(fileLoc, type, value);

    case org.eclipse.cdt.core.dom.ast.IASTLiteralExpression.lk_string_literal:
      return new IASTStringLiteralExpression(fileLoc, type, valueStr);

    default:
      throw new CFAGenerationRuntimeException("Unknown literal", e);
    }
  }

  char parseCharacterLiteral(String s, org.eclipse.cdt.core.dom.ast.IASTNode e) {
    check(s.length() >= 3, "invalid character literal (too short)", e);
    check(s.charAt(0) == '\'' && s.charAt(s.length()-1) == '\'', "character literal without quotation marks", e);
    s = s.substring(1, s.length()-1); // remove the surrounding quotation marks ''

    char result;
    if (s.length() == 1) {
      result = s.charAt(0);
      check(result != '\\', "invalid quoting sequence", e);

    } else {
      check(s.charAt(0) == '\\', "character literal too long", e);
      // quoted character literal
      s = s.substring(1); // remove leading backslash \
      check(s.length() >= 1, "invalid quoting sequence", e);

      final char c = s.charAt(0);
      if (c == 'x' || c == 'X') {
        // something like '\xFF'
        s = s.substring(1); // remove leading x
        check(s.length() > 0 && s.length() <= 3, "character literal with illegal hex number", e);
        try {
          result = (char) Integer.parseInt(s, 16);
          check(result <= 0xFF, "hex escape sequence out of range", e);
        } catch (NumberFormatException _) {
          throw new CFAGenerationRuntimeException("character literal with illegal hex number", e);
        }

      } else if (isDigit(c)) {
        // something like '\000'
        check(s.length() <= 3, "character literal with illegal octal number", e);
        try {
          result = (char)Integer.parseInt(s, 8);
          check(result <= 0xFF, "octal escape sequence out of range", e);
        } catch (NumberFormatException _) {
          throw new CFAGenerationRuntimeException("character literal with illegal octal number", e);
        }

      } else {
        // something like '\n'
        check(s.length() == 1, "character literal too long", e);
        switch (c) {
        case 'b'  : result = '\b'; break;
        case 't'  : result = '\t'; break;
        case 'v'  : result = 11; break;
        case 'n'  : result = '\n'; break;
        case 'f'  : result = '\f'; break;
        case 'r'  : result = '\r'; break;
        case '"'  : result = '\"'; break;
        case '\'' : result = '\''; break;
        case '\\' : result = '\\'; break;
        default   : throw new CFAGenerationRuntimeException("unknown character literal", e);
        }
      }
    }
    return result;
  }

  BigInteger parseIntegerLiteral(String s, org.eclipse.cdt.core.dom.ast.IASTNode e) {
    // this might have some modifiers attached (e.g. 0ULL), we have to get rid of them
    int last = s.length()-1;
    int bits = 32;
    boolean signed = true;

    if (s.charAt(last) == 'L' || s.charAt(last) == 'l' ) {
      last--;
      // one 'L' is equal to no 'L' (TODO this assumes a 32bit machine)
    }
    if (s.charAt(last) == 'L' || s.charAt(last) == 'l') {
      last--;
      bits = 64; // two 'L' are a long long
    }
    if (s.charAt(last) == 'U' || s.charAt(last) == 'u') {
      last--;
      signed = false;
    }

    s = s.substring(0, last+1);
    BigInteger result;
    try {
      if (s.startsWith("0x") || s.startsWith("0X")) {
        // this should be in hex format, remove "0x" from the string
        s = s.substring(2);
        result = new BigInteger(s, 16);

      } else if (s.startsWith("0")) {
        result = new BigInteger(s, 8);

      } else {
        result = new BigInteger(s, 10);
      }
    } catch (NumberFormatException _) {
      throw new CFAGenerationRuntimeException("invalid number", e);
    }
    check(result.compareTo(BigInteger.ZERO) >= 0, "invalid number", e);

    // clear the bits that don't fit in the type
    // a BigInteger with the lowest "bits" bits set to one (e. 2^32-1 or 2^64-1)
    BigInteger mask = BigInteger.ZERO.setBit(bits).subtract(BigInteger.ONE);
    result = result.and(mask);
    assert result.bitLength() <= bits;

    // compute twos complement if necessary
    if (signed && result.testBit(bits-1)) {
      // highest bit is set
      result = result.clearBit(bits-1);

      // a BigInteger for -2^(bits-1) (e.g. -2^-31 or -2^-63)
      BigInteger minValue = BigInteger.ZERO.setBit(bits-1).negate();

      result = minValue.add(result);
    }

    return result;
  }

  private IASTNode convert(org.eclipse.cdt.core.dom.ast.IASTUnaryExpression e) {
    IASTExpression operand = convertExpressionWithoutSideEffects(e.getOperand());

    if (e.getOperator() == org.eclipse.cdt.core.dom.ast.IASTUnaryExpression.op_bracketedPrimary) {
      return operand;
    }

    IASTFileLocation fileLoc = convert(e.getFileLocation());
    IType type = convert(e.getExpressionType());


    switch (e.getOperator()) {
    case org.eclipse.cdt.core.dom.ast.IASTUnaryExpression.op_prefixIncr:
    case org.eclipse.cdt.core.dom.ast.IASTUnaryExpression.op_prefixDecr:
      // instead of ++x, create "x = x+1"

      BinaryOperator preOp;
      switch (e.getOperator()) {
      case org.eclipse.cdt.core.dom.ast.IASTUnaryExpression.op_prefixIncr:
        preOp = BinaryOperator.PLUS;
        break;
      case org.eclipse.cdt.core.dom.ast.IASTUnaryExpression.op_prefixDecr:
        preOp = BinaryOperator.MINUS;
        break;
      default: throw new AssertionError();
      }
      IASTExpression one = new IASTIntegerLiteralExpression(fileLoc, type, BigInteger.ONE);
      IASTBinaryExpression preExp = new IASTBinaryExpression(fileLoc, type, operand, one, preOp);

      return new IASTExpressionAssignmentStatement(fileLoc, operand, preExp);

    case org.eclipse.cdt.core.dom.ast.IASTUnaryExpression.op_postFixIncr:
    case org.eclipse.cdt.core.dom.ast.IASTUnaryExpression.op_postFixDecr:
      // instead of x++ create "x = x + 1"

      BinaryOperator postOp;
      switch (e.getOperator()) {
      case org.eclipse.cdt.core.dom.ast.IASTUnaryExpression.op_postFixIncr:
        postOp = BinaryOperator.PLUS;
        break;
      case org.eclipse.cdt.core.dom.ast.IASTUnaryExpression.op_postFixDecr:
        postOp = BinaryOperator.MINUS;
        break;
      default: throw new AssertionError();
      }

      if (e.getParent() instanceof org.eclipse.cdt.core.dom.ast.IASTExpression) {
        return addSideAssignmentsForUnaryExpressions(e, operand, fileLoc, type, postOp);
      } else {
        IASTExpression postOne = new IASTIntegerLiteralExpression(fileLoc, type, BigInteger.ONE);
        IASTBinaryExpression postExp = new IASTBinaryExpression(fileLoc, type, operand, postOne, postOp);
        return new IASTExpressionAssignmentStatement(fileLoc, operand, postExp);
      }

    default:
      return new IASTUnaryExpression(fileLoc, type, operand, convertUnaryOperator(e));
    }
  }

  private IASTIdExpression addSideAssignmentsForUnaryExpressions(org.eclipse.cdt.core.dom.ast.IASTExpression e,
                                                                 IASTExpression exp,
                                                                 IASTFileLocation fileLoc,
                                                                 IType type,
                                                                 BinaryOperator op) {
    IASTIdExpression tmp = createTemporaryVariable(e);
    sideAssignments.add(new IASTExpressionAssignmentStatement(fileLoc, tmp, exp));

    IASTExpression one = new IASTIntegerLiteralExpression(fileLoc, type, BigInteger.ONE);
    IASTBinaryExpression postExp = new IASTBinaryExpression(fileLoc, type, exp, one, op);
    sideAssignments.add(new IASTExpressionAssignmentStatement(fileLoc, exp, postExp));
    return tmp;
  }

  private UnaryOperator convertUnaryOperator(org.eclipse.cdt.core.dom.ast.IASTUnaryExpression e) {
    switch (e.getOperator()) {
    case org.eclipse.cdt.core.dom.ast.IASTUnaryExpression.op_amper:
      return UnaryOperator.AMPER;
    case org.eclipse.cdt.core.dom.ast.IASTUnaryExpression.op_minus:
      return UnaryOperator.MINUS;
    case org.eclipse.cdt.core.dom.ast.IASTUnaryExpression.op_not:
      return UnaryOperator.NOT;
    case org.eclipse.cdt.core.dom.ast.IASTUnaryExpression.op_plus:
      return UnaryOperator.PLUS;
    case org.eclipse.cdt.core.dom.ast.IASTUnaryExpression.op_sizeof:
      return UnaryOperator.SIZEOF;
    case org.eclipse.cdt.core.dom.ast.IASTUnaryExpression.op_star:
      return UnaryOperator.STAR;
    case org.eclipse.cdt.core.dom.ast.IASTUnaryExpression.op_tilde:
      return UnaryOperator.TILDE;
    default:
      throw new CFAGenerationRuntimeException("Unknown unary operator", e);
    }
  }

  private IASTTypeIdExpression convert(org.eclipse.cdt.core.dom.ast.IASTTypeIdExpression e) {
    return new IASTTypeIdExpression(convert(e.getFileLocation()), convert(e.getExpressionType()), convertTypeIdOperator(e), convert(e.getTypeId()));
  }

  private TypeIdOperator convertTypeIdOperator(org.eclipse.cdt.core.dom.ast.IASTTypeIdExpression e) {
    switch (e.getOperator()) {
    case org.eclipse.cdt.core.dom.ast.IASTTypeIdExpression.op_alignof:
      return TypeIdOperator.ALIGNOF;
    case org.eclipse.cdt.core.dom.ast.IASTTypeIdExpression.op_sizeof:
      return TypeIdOperator.SIZEOF;
    case org.eclipse.cdt.core.dom.ast.IASTTypeIdExpression.op_typeid:
      return TypeIdOperator.TYPEID;
    case org.eclipse.cdt.core.dom.ast.IASTTypeIdExpression.op_typeof:
      return TypeIdOperator.TYPEOF;
    default:
      throw new CFAGenerationRuntimeException("Unknown type id operator", e);
    }
  }

  public IASTNode convert(final org.eclipse.cdt.core.dom.ast.IASTStatement s) {

    if (s instanceof org.eclipse.cdt.core.dom.ast.IASTExpressionStatement) {
      return convert((org.eclipse.cdt.core.dom.ast.IASTExpressionStatement) s);

    } else if (s instanceof org.eclipse.cdt.core.dom.ast.IASTReturnStatement) {
      return convert((org.eclipse.cdt.core.dom.ast.IASTReturnStatement) s);

    } else if (s instanceof org.eclipse.cdt.core.dom.ast.IASTProblemStatement) {
      throw new CFAGenerationRuntimeException((org.eclipse.cdt.core.dom.ast.IASTProblemStatement)s);

    } else {
      throw new CFAGenerationRuntimeException("unknown statement: " + s.getClass(), s);
    }
  }

  public IASTStatement convert(final org.eclipse.cdt.core.dom.ast.IASTExpressionStatement s) {
    IASTNode node = convertExpressionWithSideEffects(s.getExpression());

    if (node instanceof IASTExpressionAssignmentStatement) {
      return (IASTExpressionAssignmentStatement)node;

    } else if (node instanceof IASTFunctionCallAssignmentStatement) {
      return (IASTFunctionCallAssignmentStatement)node;

    } else if (node instanceof IASTFunctionCallExpression) {
      return new IASTFunctionCallStatement(convert(s.getFileLocation()), (IASTFunctionCallExpression)node);

    } else if (node instanceof IASTExpression) {
      return new IASTExpressionStatement(convert(s.getFileLocation()), (IASTExpression)node);

    } else {
      throw new AssertionError();
    }
  }

  public IASTReturnStatement convert(final org.eclipse.cdt.core.dom.ast.IASTReturnStatement s) {
    return new IASTReturnStatement(convert(s.getFileLocation()), convertExpressionWithoutSideEffects(s.getReturnValue()));
  }

  public IASTFunctionDeclaration convert(final org.eclipse.cdt.core.dom.ast.IASTFunctionDefinition f) {
    Pair<StorageClass, ? extends IType> specifier = convert(f.getDeclSpecifier());

    StorageClass storageClass = specifier.getFirst();
    if (!(storageClass == StorageClass.AUTO
        || storageClass == StorageClass.STATIC
        || storageClass == StorageClass.EXTERN)) {
      // storage class static is the same as auto, just with reduced visibility to a single compilation unit,
      // and as we only handle single compilation units, we can ignore it. A storage class extern associated
      // with a function definition, while superfluous, unless it's an inline function, is allowed, too.
      throw new CFAGenerationRuntimeException("Unsupported storage class for function definition", f);
    }

    Triple<IType, IASTInitializer, String> declarator = convert(f.getDeclarator(), specifier.getSecond());
    if (!(declarator.getFirst() instanceof IASTFunctionTypeSpecifier)) {
      throw new CFAGenerationRuntimeException("Unsupported nested declarator for function definition", f);
    }
    if (declarator.getSecond() != null) {
      throw new CFAGenerationRuntimeException("Unsupported initializer for function definition", f);
    }
    if (declarator.getThird() == null) {
      throw new CFAGenerationRuntimeException("Missing name for function definition", f);
    }

    IASTFunctionTypeSpecifier declSpec = (IASTFunctionTypeSpecifier)declarator.getFirst();
    String name = declarator.getThird();

    IASTFileLocation fileLoc = convert(f.getFileLocation());

    return new IASTFunctionDeclaration(fileLoc, declSpec, name);
  }

  public List<IASTDeclaration> convert(final org.eclipse.cdt.core.dom.ast.IASTSimpleDeclaration d) {
    IASTFileLocation fileLoc = convert(d.getFileLocation());
    Pair<StorageClass, ? extends IType> specifier = convert(d.getDeclSpecifier());
    StorageClass storageClass = specifier.getFirst();
    IType type = specifier.getSecond();

    List<IASTDeclaration> result;
    org.eclipse.cdt.core.dom.ast.IASTDeclarator[] declarators = d.getDeclarators();
    if (declarators == null || declarators.length == 0) {
      // declaration without declarator, i.e. struct prototype
      IASTDeclaration newD = createDeclaration(fileLoc, storageClass, type, null);
      result = Collections.singletonList(newD);

    } else if (declarators.length == 1) {
      IASTDeclaration newD = createDeclaration(fileLoc, storageClass, type, declarators[0]);
      result = Collections.singletonList(newD);

    } else {
      result = new ArrayList<IASTDeclaration>(declarators.length);
      for (org.eclipse.cdt.core.dom.ast.IASTDeclarator c : declarators) {

        result.add(createDeclaration(fileLoc, storageClass, type, c));
      }
    }

    return result;
  }

  private IASTDeclaration createDeclaration(IASTFileLocation fileLoc, StorageClass storageClass, IType type, org.eclipse.cdt.core.dom.ast.IASTDeclarator d) {
    boolean isGlobal = scope.isGlobalScope();

    if (d != null) {
      Triple<IType, IASTInitializer, String> declarator = convert(d, type);
      type = declarator.getFirst();
      IASTInitializer initializer = declarator.getSecond();
      String name = declarator.getThird();

      if (name == null) {
        throw new CFAGenerationRuntimeException("Declaration without name", d);
      }

      // first handle all special cases

      if (storageClass == StorageClass.TYPEDEF) {
        if (initializer != null) {
          throw new CFAGenerationRuntimeException("Typedef with initializer", d);
        }
        return new IASTTypeDefDeclaration(fileLoc, isGlobal, type, name);
      }

      if (type instanceof IASTFunctionTypeSpecifier) {
        if (initializer != null) {
          throw new CFAGenerationRuntimeException("Function definition with initializer", d);
        }
        if (!isGlobal) {
          throw new CFAGenerationRuntimeException("Non-global function definition", d);
        }
        return new IASTFunctionDeclaration(fileLoc, (IASTFunctionTypeSpecifier)type, name);
      }

      // now it should be a regular variable declaration

      if (storageClass == StorageClass.EXTERN && initializer != null) {
        throw new CFAGenerationRuntimeException("Extern declarations cannot have initializers", d);
      }

      if (initializer == null && scope.isGlobalScope() && storageClass != StorageClass.EXTERN) {
        // global variables are initialized to zero by default in C
        IASTExpression init = Defaults.forType(type, fileLoc);
        // may still be null, because we currently don't handle initializers for complex types
        if (init != null) {
          initializer = new IASTInitializerExpression(fileLoc, init);
        }
      }

      String origName = name;

      if (storageClass == StorageClass.STATIC) {
        if (!isGlobal) {
          isGlobal = true;
          name = "static__" + scope.getCurrentFunctionName() + "__" + name;
        }
        storageClass = StorageClass.AUTO;
      }

      if (!isGlobal && scope.variableNameInUse(name, name)) {
        String sep = "__";
        int index = 1;
        while (scope.variableNameInUse(name + sep + index, origName)) {
          ++index;
        }
        name = name + sep + index;
      }
      return new IASTVariableDeclaration(fileLoc, isGlobal, storageClass, type, name, origName, initializer);

    } else {
      if (type instanceof IASTCompositeTypeSpecifier
          || type instanceof IASTEnumerationSpecifier
          || type instanceof IASTElaboratedTypeSpecifier) {
        // struct prototype without variable declaration or similar type definitions
        return new IASTComplexTypeDeclaration(fileLoc, isGlobal, type);
      }

      throw new CFAGenerationRuntimeException("Declaration without declarator, but type is unknown: " + type.toASTString(""));
    }

  }

  private List<IASTCompositeTypeMemberDeclaration> convertDeclarationInCompositeType(final org.eclipse.cdt.core.dom.ast.IASTDeclaration d) {
    if (d instanceof org.eclipse.cdt.core.dom.ast.IASTProblemDeclaration) {
      throw new CFAGenerationRuntimeException((org.eclipse.cdt.core.dom.ast.IASTProblemDeclaration)d);
    }

    if (!(d instanceof org.eclipse.cdt.core.dom.ast.IASTSimpleDeclaration)) {
      throw new CFAGenerationRuntimeException("unknown declaration type " + d.getClass().getSimpleName(), d);
    }
    org.eclipse.cdt.core.dom.ast.IASTSimpleDeclaration sd = (org.eclipse.cdt.core.dom.ast.IASTSimpleDeclaration)d;

    IASTFileLocation fileLoc = convert(d.getFileLocation());
    Pair<StorageClass, ? extends IType> specifier = convert(sd.getDeclSpecifier());
    if (specifier.getFirst() != StorageClass.AUTO) {
      throw new CFAGenerationRuntimeException("Unsupported storage class inside composite type", d);
    }
    IType type = specifier.getSecond();

    List<IASTCompositeTypeMemberDeclaration> result;
    org.eclipse.cdt.core.dom.ast.IASTDeclarator[] declarators = sd.getDeclarators();
    if (declarators == null || declarators.length == 0) {
      // declaration without declarator, anonymous struct field?
      IASTCompositeTypeMemberDeclaration newD = createDeclarationForCompositeType(fileLoc, type, null);
      result = Collections.singletonList(newD);

    } else if (declarators.length == 1) {
      IASTCompositeTypeMemberDeclaration newD = createDeclarationForCompositeType(fileLoc, type, declarators[0]);
      result = Collections.singletonList(newD);

    } else {
      result = new ArrayList<IASTCompositeTypeMemberDeclaration>(declarators.length);
      for (org.eclipse.cdt.core.dom.ast.IASTDeclarator c : declarators) {

        result.add(createDeclarationForCompositeType(fileLoc, type, c));
      }
    }

    return result;
  }

  private IASTCompositeTypeMemberDeclaration createDeclarationForCompositeType(IASTFileLocation fileLoc, IType type, org.eclipse.cdt.core.dom.ast.IASTDeclarator d) {
    String name = null;

    if (d != null) {
      Triple<IType, IASTInitializer, String> declarator = convert(d, type);

      if (declarator.getSecond() != null) {
        throw new CFAGenerationRuntimeException("Unsupported initializer inside composite type", d);
      }

      type = declarator.getFirst();
      name = declarator.getThird();
    }

    return new IASTCompositeTypeMemberDeclaration(fileLoc, type, name);
  }

  private Triple<IType, IASTInitializer, String> convert(org.eclipse.cdt.core.dom.ast.IASTDeclarator d, IType specifier) {
    if (d instanceof org.eclipse.cdt.core.dom.ast.IASTFunctionDeclarator) {
      return convert((org.eclipse.cdt.core.dom.ast.IASTFunctionDeclarator)d, specifier);

    } else {
      // Parsing type declarations in C is complex.
      // For example, array modifiers and pointer operators are declared in the
      // "wrong" way:
      // "int (*drives[4])[6]" is "array 4 of pointer to array 6 of int"
      // (The inner most modifiers are the highest-level ones.)
      // So we don't do this recursively, but instead collect all modifiers
      // and apply them after we have reached the inner-most declarator.

      // Collection of all modifiers (outermost modifier is first).
      List<org.eclipse.cdt.core.dom.ast.IASTNode> modifiers = Lists.newArrayListWithExpectedSize(1);

      IASTInitializer initializer = null;
      String name = null;

      // Descend into the nested chain of declators.
      // Find out the name and the initializer, and collect all modifiers.
      org.eclipse.cdt.core.dom.ast.IASTDeclarator currentDecl = d;
      while (currentDecl != null) {
        // TODO handle bitfields by checking for instanceof org.eclipse.cdt.core.dom.ast.IASTFieldDeclarator

        if (currentDecl instanceof org.eclipse.cdt.core.dom.ast.IASTFunctionDeclarator) {
          throw new CFAGenerationRuntimeException("Unsupported declaration nested function declarations", d);
        }

        modifiers.addAll(Arrays.asList(currentDecl.getPointerOperators()));

        if (currentDecl instanceof org.eclipse.cdt.core.dom.ast.IASTArrayDeclarator) {
          modifiers.addAll(Arrays.asList(((org.eclipse.cdt.core.dom.ast.IASTArrayDeclarator) currentDecl).getArrayModifiers()));
        }

        if (currentDecl.getInitializer() != null) {
          if (initializer != null) {
            throw new CFAGenerationRuntimeException("Unsupported declaration with two initializers", d);
          }
          initializer = convert(currentDecl.getInitializer());
        }

        if (!currentDecl.getName().toString().isEmpty()) {
          if (name != null) {
            throw new CFAGenerationRuntimeException("Unsupported declaration with two names", d);
          }
          name = convert(currentDecl.getName());
        }

        currentDecl = currentDecl.getNestedDeclarator();
      }

      name = Strings.nullToEmpty(name); // there may be no name at all, for example in parameter declarations

      // Add the modifiers to the type.
      IType type = specifier;
      for (org.eclipse.cdt.core.dom.ast.IASTNode modifier : modifiers) {
        if (modifier instanceof org.eclipse.cdt.core.dom.ast.IASTArrayModifier) {
          type = convert((org.eclipse.cdt.core.dom.ast.IASTArrayModifier)modifier, type);

        } else if (modifier instanceof org.eclipse.cdt.core.dom.ast.IASTPointerOperator) {
          type = convert((org.eclipse.cdt.core.dom.ast.IASTPointerOperator)modifier, type);

        } else {
          assert false;
        }
      }

      return Triple.of(type, initializer, name);
    }
  }

  private IType convertPointerOperators(org.eclipse.cdt.core.dom.ast.IASTPointerOperator[] ps, IType type) {
    for (org.eclipse.cdt.core.dom.ast.IASTPointerOperator p : ps) {
      type = convert(p, type);
    }
    return type;
  }

  private IASTPointerTypeSpecifier convert(org.eclipse.cdt.core.dom.ast.IASTPointerOperator po, IType type) {
    if (po instanceof org.eclipse.cdt.core.dom.ast.IASTPointer) {
      org.eclipse.cdt.core.dom.ast.IASTPointer p = (org.eclipse.cdt.core.dom.ast.IASTPointer)po;
      return new IASTPointerTypeSpecifier(p.isConst(), p.isVolatile(), type);

    } else {
      throw new CFAGenerationRuntimeException("Unknown pointer operator", po);
    }
  }

  private IType convert(org.eclipse.cdt.core.dom.ast.IASTArrayModifier am, IType type) {
    if (am instanceof org.eclipse.cdt.core.dom.ast.c.ICASTArrayModifier) {
      org.eclipse.cdt.core.dom.ast.c.ICASTArrayModifier a = (org.eclipse.cdt.core.dom.ast.c.ICASTArrayModifier)am;
      return new IASTArrayTypeSpecifier(a.isConst(), a.isVolatile(), type, convertExpressionWithoutSideEffects(a.getConstantExpression()));

    } else {
      throw new CFAGenerationRuntimeException("Unknown array modifier", am);
    }
  }

  private Triple<IType, IASTInitializer, String> convert(org.eclipse.cdt.core.dom.ast.IASTFunctionDeclarator d, IType returnType) {
    if (!(d instanceof org.eclipse.cdt.core.dom.ast.IASTStandardFunctionDeclarator)) {
      throw new CFAGenerationRuntimeException("Unknown non-standard function definition", d);
    }
    org.eclipse.cdt.core.dom.ast.IASTStandardFunctionDeclarator sd = (org.eclipse.cdt.core.dom.ast.IASTStandardFunctionDeclarator)d;

    // handle return type
    returnType = convertPointerOperators(d.getPointerOperators(), returnType);

    // handle parameters
    List<IASTParameterDeclaration> paramsList = convert(sd.getParameters());

    // TODO constant and volatile
    IASTFunctionTypeSpecifier fType = new IASTFunctionTypeSpecifier(false, false, returnType, paramsList, sd.takesVarArgs());
    IType type = fType;

    String name;
    if (d.getNestedDeclarator() != null) {
      Triple<? extends IType, IASTInitializer, String> nestedDeclarator = convert(d.getNestedDeclarator(), type);

      assert d.getName().getRawSignature().isEmpty() : d;
      assert nestedDeclarator.getSecond() == null;

      type = nestedDeclarator.getFirst();
      name = nestedDeclarator.getThird();

    } else {
      name = convert(d.getName());
    }

    fType.setName(name);

    return Triple.of(type, convert(d.getInitializer()), name);
  }


  private Pair<StorageClass, ? extends IType> convert(org.eclipse.cdt.core.dom.ast.IASTDeclSpecifier d) {
    StorageClass sc = convertStorageClass(d);

    if (d instanceof org.eclipse.cdt.core.dom.ast.IASTCompositeTypeSpecifier) {
      return Pair.of(sc, convert((org.eclipse.cdt.core.dom.ast.IASTCompositeTypeSpecifier)d));

    } else if (d instanceof org.eclipse.cdt.core.dom.ast.IASTElaboratedTypeSpecifier) {
      return Pair.of(sc, convert((org.eclipse.cdt.core.dom.ast.IASTElaboratedTypeSpecifier)d));

    } else if (d instanceof org.eclipse.cdt.core.dom.ast.IASTEnumerationSpecifier) {
      return Pair.of(sc, convert((org.eclipse.cdt.core.dom.ast.IASTEnumerationSpecifier)d));

    } else if (d instanceof org.eclipse.cdt.core.dom.ast.IASTNamedTypeSpecifier) {
      return Pair.of(sc, convert((org.eclipse.cdt.core.dom.ast.IASTNamedTypeSpecifier)d));

    } else if (d instanceof org.eclipse.cdt.core.dom.ast.IASTSimpleDeclSpecifier) {
      return Pair.of(sc, convert((org.eclipse.cdt.core.dom.ast.IASTSimpleDeclSpecifier)d));

    } else {
      throw new CFAGenerationRuntimeException("unknown declSpecifier", d);
    }
  }

  private StorageClass convertStorageClass(org.eclipse.cdt.core.dom.ast.IASTDeclSpecifier d) {
    switch (d.getStorageClass()) {
    case org.eclipse.cdt.core.dom.ast.IASTDeclSpecifier.sc_unspecified:
    case org.eclipse.cdt.core.dom.ast.IASTDeclSpecifier.sc_auto:
    case org.eclipse.cdt.core.dom.ast.IASTDeclSpecifier.sc_register:
      return StorageClass.AUTO;

    case org.eclipse.cdt.core.dom.ast.IASTDeclSpecifier.sc_static:
      return StorageClass.STATIC;

    case org.eclipse.cdt.core.dom.ast.IASTDeclSpecifier.sc_extern:
      return StorageClass.EXTERN;

    case org.eclipse.cdt.core.dom.ast.IASTDeclSpecifier.sc_typedef:
      return StorageClass.TYPEDEF;

    default:
      throw new CFAGenerationRuntimeException("Unsupported storage class", d);
    }
  }

  private IASTCompositeTypeSpecifier convert(org.eclipse.cdt.core.dom.ast.IASTCompositeTypeSpecifier d) {
    List<IASTCompositeTypeMemberDeclaration> list = new ArrayList<IASTCompositeTypeMemberDeclaration>(d.getMembers().length);

    for (org.eclipse.cdt.core.dom.ast.IASTDeclaration c : d.getMembers()) {
      List<IASTCompositeTypeMemberDeclaration> newCs = convertDeclarationInCompositeType(c);
      assert !newCs.isEmpty();
      list.addAll(newCs);
    }
    return new IASTCompositeTypeSpecifier(d.isConst(), d.isVolatile(), d.getKey(), list, convert(d.getName()));
  }

  private IASTElaboratedTypeSpecifier convert(org.eclipse.cdt.core.dom.ast.IASTElaboratedTypeSpecifier d) {
    ElaboratedType type;
    switch (d.getKind()) {
    case org.eclipse.cdt.core.dom.ast.IASTElaboratedTypeSpecifier.k_enum:
      type = ElaboratedType.ENUM;
      break;
    case org.eclipse.cdt.core.dom.ast.IASTElaboratedTypeSpecifier.k_struct:
      type = ElaboratedType.STRUCT;
      break;
    case org.eclipse.cdt.core.dom.ast.IASTElaboratedTypeSpecifier.k_union:
      type = ElaboratedType.UNION;
      break;
    default:
      throw new CFAGenerationRuntimeException("Unknown elaborated type", d);
    }

    return new IASTElaboratedTypeSpecifier(d.isConst(), d.isVolatile(), type, convert(d.getName()));
  }

  private IASTEnumerationSpecifier convert(org.eclipse.cdt.core.dom.ast.IASTEnumerationSpecifier d) {
    List<IASTEnumerator> list = new ArrayList<IASTEnumerator>(d.getEnumerators().length);
    Long lastValue = -1L; // initialize with -1, so the first one gets value 0
    for (org.eclipse.cdt.core.dom.ast.IASTEnumerationSpecifier.IASTEnumerator c : d.getEnumerators()) {
      IASTEnumerator newC = convert(c, lastValue);
      list.add(newC);
      if (newC.hasValue()) {
        lastValue = newC.getValue();
      } else {
        lastValue = null;
      }
    }
    return new IASTEnumerationSpecifier(d.isConst(), d.isVolatile(), list, convert(d.getName()));
  }

  private IASTNamedTypeSpecifier convert(org.eclipse.cdt.core.dom.ast.IASTNamedTypeSpecifier d) {
    return new IASTNamedTypeSpecifier(d.isConst(), d.isVolatile(), convert(d.getName()));
  }

  private IASTSimpleDeclSpecifier convert(org.eclipse.cdt.core.dom.ast.IASTSimpleDeclSpecifier d) {
    if (!(d instanceof org.eclipse.cdt.core.dom.ast.c.ICASTSimpleDeclSpecifier)) {
      throw new CFAGenerationRuntimeException("Unsupported type", d);
    }
    org.eclipse.cdt.core.dom.ast.c.ICASTSimpleDeclSpecifier dd = (org.eclipse.cdt.core.dom.ast.c.ICASTSimpleDeclSpecifier)d;

    BasicType type;
    switch (dd.getType()) {
    case org.eclipse.cdt.core.dom.ast.c.ICASTSimpleDeclSpecifier.t_Bool:
      type = BasicType.BOOL;
      break;
    case org.eclipse.cdt.core.dom.ast.IASTSimpleDeclSpecifier.t_char:
      type = BasicType.CHAR;
      break;
    case org.eclipse.cdt.core.dom.ast.IASTSimpleDeclSpecifier.t_double:
      type = BasicType.DOUBLE;
      break;
    case org.eclipse.cdt.core.dom.ast.IASTSimpleDeclSpecifier.t_float:
      type = BasicType.FLOAT;
      break;
    case org.eclipse.cdt.core.dom.ast.IASTSimpleDeclSpecifier.t_int:
      type = BasicType.INT;
      break;
    case org.eclipse.cdt.core.dom.ast.IASTSimpleDeclSpecifier.t_unspecified:
      type = BasicType.UNSPECIFIED;
      break;
    case org.eclipse.cdt.core.dom.ast.IASTSimpleDeclSpecifier.t_void:
      type = BasicType.VOID;
      break;
    default:
      throw new CFAGenerationRuntimeException("Unknown basic type " + dd.getType(), d);
    }

    if ((dd.isShort() && dd.isLong())
        || (dd.isShort() && dd.isLongLong())
        || (dd.isLong() && dd.isLongLong())
        || (dd.isSigned() && dd.isUnsigned())) {
      throw new CFAGenerationRuntimeException("Illegal combination of type identifiers", d);
    }

    return new IASTSimpleDeclSpecifier(dd.isConst(), dd.isVolatile(), type,
        dd.isLong(), dd.isShort(), dd.isSigned(), d.isUnsigned(),
        dd.isComplex(), dd.isImaginary(), dd.isLongLong());
  }


  private IASTEnumerator convert(org.eclipse.cdt.core.dom.ast.IASTEnumerationSpecifier.IASTEnumerator e, Long lastValue) {
    Long value = null;

    if (e.getValue() == null && lastValue != null) {
      value = lastValue + 1;
    } else {
      IASTExpression v = convertExpressionWithoutSideEffects(e.getValue());
      boolean negate = false;

      if (v instanceof IASTUnaryExpression) {
        IASTUnaryExpression u = (IASTUnaryExpression)v;
        assert u.getOperator() == UnaryOperator.MINUS : v;
        negate = true;
        v = u.getOperand();
      }

      if (v instanceof IASTIntegerLiteralExpression) {
        value = ((IASTIntegerLiteralExpression)v).asLong();
        if (negate) {
          value = -value;
        }
      } else {
        // ignoring unsupported enum value
        // TODO Warning
      }
    }

    IASTEnumerator result = new IASTEnumerator(convert(e.getFileLocation()), convert(e.getName()), value);
    scope.registerDeclaration(result);
    return result;
  }

  private IASTInitializer convert(org.eclipse.cdt.core.dom.ast.IASTInitializer i) {
    if (i == null) {
      return null;

    } else if (i instanceof org.eclipse.cdt.core.dom.ast.IASTInitializerExpression) {
      return convert((org.eclipse.cdt.core.dom.ast.IASTInitializerExpression)i);
    } else if (i instanceof org.eclipse.cdt.core.dom.ast.IASTInitializerList) {
      return convert((org.eclipse.cdt.core.dom.ast.IASTInitializerList)i);
    } else if (i instanceof org.eclipse.cdt.core.dom.ast.IASTEqualsInitializer) {
      return convert((org.eclipse.cdt.core.dom.ast.IASTEqualsInitializer)i);
    } else if (i instanceof org.eclipse.cdt.core.dom.ast.c.ICASTDesignatedInitializer) {
      logger.log(Level.INFO, "Ignoring initializer part in line", i.getFileLocation().getStartingLineNumber() + ":", i.getRawSignature());
      return null;
    } else {
      throw new CFAGenerationRuntimeException("unknown initializer: " + i.getClass().getSimpleName(), i);
    }
  }

  private IASTInitializerExpression convert(org.eclipse.cdt.core.dom.ast.IASTInitializerExpression i) {
    IASTNode initializer = convertExpressionWithSideEffects(i.getExpression());
    if(initializer != null && initializer instanceof IASTAssignment){
<<<<<<< HEAD
      sideAssigment.add(initializer);
      return new IASTInitializerExpression(convert(i.getFileLocation()), ((IASTAssignment)initializer).getLeftHandSide());
    }

    if (initializer != null && !(initializer instanceof IASTRightHandSide)) {
=======
      sideAssignments.add(initializer);
      return new IASTInitializerExpression(convert(i.getFileLocation()), ((IASTAssignment)initializer).getLeftHandSide());
    }

    if (initializer != null && !(initializer instanceof IASTExpression)) {
>>>>>>> fc11616a
      throw new CFAGenerationRuntimeException("Initializer is not free of side-effects", i);
    }

    return new IASTInitializerExpression(convert(i.getFileLocation()), (IASTExpression)initializer);
  }

  private IASTInitializerList convert(org.eclipse.cdt.core.dom.ast.IASTInitializerList iList) {
    List<IASTInitializer> initializerList = new ArrayList<IASTInitializer>(iList.getInitializers().length);
    for (org.eclipse.cdt.core.dom.ast.IASTInitializer i : iList.getInitializers()) {
      IASTInitializer newI = convert(i);
      if (newI != null) {
        initializerList.add(newI);
      }
    }
    return new IASTInitializerList(convert(iList.getFileLocation()), initializerList);
  }

  private IASTInitializer convert(org.eclipse.cdt.core.dom.ast.IASTEqualsInitializer i) {
    org.eclipse.cdt.core.dom.ast.IASTInitializerClause ic = i.getInitializerClause();
    if (ic instanceof org.eclipse.cdt.core.dom.ast.IASTExpression) {
      org.eclipse.cdt.core.dom.ast.IASTExpression e = (org.eclipse.cdt.core.dom.ast.IASTExpression)ic;

      IASTNode initializer = convertExpressionWithSideEffects(e);

      if(initializer != null && initializer instanceof IASTAssignment){
<<<<<<< HEAD
        sideAssigment.add(initializer);
        return new IASTInitializerExpression(convert(i.getFileLocation()), ((IASTAssignment)initializer).getLeftHandSide());
      }

      if (initializer != null && !(initializer instanceof IASTRightHandSide)) {
        throw new CFAGenerationRuntimeException("Initializer is not free of side-effects", i);
=======
        sideAssignments.add(initializer);
        return new IASTInitializerExpression(convert(e.getFileLocation()), ((IASTAssignment)initializer).getLeftHandSide());
      } else if (initializer != null && initializer instanceof IASTFunctionCallExpression) {
        IASTExpression exp = addSideassignmentsForExpressionsWithoutSideEffects(initializer, e);
        return new IASTInitializerExpression(convert(e.getFileLocation()), exp);
      }

      if (initializer != null && !(initializer instanceof IASTExpression)) {
        throw new CFAGenerationRuntimeException("Initializer is not free of side-effects", e);
>>>>>>> fc11616a
      }

      return new IASTInitializerExpression(convert(ic.getFileLocation()), (IASTExpression)initializer);

    } else if (ic instanceof org.eclipse.cdt.core.dom.ast.IASTInitializerList) {
      return convert((org.eclipse.cdt.core.dom.ast.IASTInitializerList)ic);
    } else {
      throw new CFAGenerationRuntimeException("unknown initializer: " + i.getClass().getSimpleName(), i);
    }
  }

  private List<IASTParameterDeclaration> convert(org.eclipse.cdt.core.dom.ast.IASTParameterDeclaration[] ps) {
    List<IASTParameterDeclaration> paramsList = new ArrayList<IASTParameterDeclaration>(ps.length);
    for (org.eclipse.cdt.core.dom.ast.IASTParameterDeclaration c : ps) {
      if (!c.getRawSignature().equals("void")) {
        paramsList.add(convert(c));
      } else {
        // there may be a function declaration f(void), which is equal to f()
        // we don't want this dummy parameter "void"
        assert ps.length == 1;
      }
    }
    return paramsList;
  }

  private IASTParameterDeclaration convert(org.eclipse.cdt.core.dom.ast.IASTParameterDeclaration p) {
    Pair<StorageClass, ? extends IType> specifier = convert(p.getDeclSpecifier());
    if (specifier.getFirst() != StorageClass.AUTO) {
      throw new CFAGenerationRuntimeException("Unsupported storage class for parameters", p);
    }

    Triple<IType, IASTInitializer, String> declarator = convert(p.getDeclarator(), specifier.getSecond());
    if (declarator.getSecond() != null) {
      throw new CFAGenerationRuntimeException("Unsupported initializer for parameters", p);
    }

    IType type = declarator.getFirst();
    if (type instanceof IASTFunctionTypeSpecifier) {
      IASTFunctionTypeSpecifier functionType = (IASTFunctionTypeSpecifier) type;
      type = new IASTPointerTypeSpecifier(false, false, functionType);
    }

    return new IASTParameterDeclaration(convert(p.getFileLocation()), type, declarator.getThird());
  }

  public IASTFileLocation convert(org.eclipse.cdt.core.dom.ast.IASTFileLocation l) {
    if (l == null) {
      return null;
    }
    return new IASTFileLocation(l.getEndingLineNumber(), l.getFileName(), l.getNodeLength(), l.getNodeOffset(), l.getStartingLineNumber());
  }

  private String convert(org.eclipse.cdt.core.dom.ast.IASTName n) {
    return n.toString(); // TODO verify toString() is the correct method
  }

  private IType convert(org.eclipse.cdt.core.dom.ast.IASTTypeId t) {
    Pair<StorageClass, ? extends IType> specifier = convert(t.getDeclSpecifier());
    if (specifier.getFirst() != StorageClass.AUTO) {
      throw new CFAGenerationRuntimeException("Unsupported storage class for type ids", t);
    }

    Triple<IType, IASTInitializer, String> declarator = convert(t.getAbstractDeclarator(), specifier.getSecond());
    if (declarator.getSecond() != null) {
      throw new CFAGenerationRuntimeException("Unsupported initializer for type ids", t);
    }
    if (declarator.getThird() != null && !declarator.getThird().trim().isEmpty()) {
      throw new CFAGenerationRuntimeException("Unsupported name for type ids", t);
    }

    return declarator.getFirst();
  }

  private IType convert(org.eclipse.cdt.core.dom.ast.IType t) {
    if (t instanceof org.eclipse.cdt.core.dom.ast.IBasicType) {
      return convert((org.eclipse.cdt.core.dom.ast.IBasicType)t);

    } else if (t instanceof org.eclipse.cdt.core.dom.ast.IPointerType) {
      return convert((org.eclipse.cdt.core.dom.ast.IPointerType)t);

    } else if (t instanceof org.eclipse.cdt.core.dom.ast.ITypedef) {
      return convert((org.eclipse.cdt.core.dom.ast.ITypedef)t);

    } else if (t instanceof org.eclipse.cdt.core.dom.ast.IBinding) {
      return new IComplexType(((org.eclipse.cdt.core.dom.ast.IBinding) t).getName());

    } else {
      return new DummyType(t.toString());
    }
  }

  private IASTSimpleDeclSpecifier convert(final org.eclipse.cdt.core.dom.ast.IBasicType t) {
    try {

      // The IBasicType has to be an ICBasicType or
      // an IBasicType of type "void" (then it is an ICPPBasicType)
      if (t instanceof org.eclipse.cdt.core.dom.ast.c.ICBasicType) {
        final org.eclipse.cdt.core.dom.ast.c.ICBasicType c =
          (org.eclipse.cdt.core.dom.ast.c.ICBasicType) t;

        BasicType type;
        switch (t.getType()) {
        case org.eclipse.cdt.core.dom.ast.c.ICBasicType.t_Bool:
          type = BasicType.BOOL;
          break;
        case org.eclipse.cdt.core.dom.ast.IBasicType.t_char:
          type = BasicType.CHAR;
          break;
        case org.eclipse.cdt.core.dom.ast.IBasicType.t_double:
          type = BasicType.DOUBLE;
          break;
        case org.eclipse.cdt.core.dom.ast.IBasicType.t_float:
          type = BasicType.FLOAT;
          break;
        case org.eclipse.cdt.core.dom.ast.IBasicType.t_int:
          type = BasicType.INT;
          break;
        case org.eclipse.cdt.core.dom.ast.IBasicType.t_unspecified:
          type = BasicType.UNSPECIFIED;
          break;
        case org.eclipse.cdt.core.dom.ast.IBasicType.t_void:
          type = BasicType.VOID;
          break;
        default:
          throw new CFAGenerationRuntimeException("Unknown basic type " + t.getType());
        }

        if ((c.isShort() && c.isLong())
            || (c.isShort() && c.isLongLong())
            || (c.isLong() && c.isLongLong())
            || (c.isSigned() && c.isUnsigned())) {
          throw new CFAGenerationRuntimeException("Illegal combination of type identifiers");
        }

        // TODO why is there no isConst() and isVolatile() here?
        return new IASTSimpleDeclSpecifier(false, false, type, c.isLong(), c.isShort(), c.isSigned(), c.isUnsigned(), c.isComplex(), c.isImaginary(), c.isLongLong());

      } else if (t.getType() == org.eclipse.cdt.core.dom.ast.IBasicType.t_void) {

        // the three values isComplex, isImaginary, isLongLong are initialized
        // with FALSE, because we do not know about them
        return new IASTSimpleDeclSpecifier(false, false, BasicType.VOID, t.isLong(), t.isShort(), t.isSigned(), t.isUnsigned(), false, false, false);

      } else {
        throw new CFAGenerationRuntimeException("Unknown type " + t.toString());
      }

    } catch (org.eclipse.cdt.core.dom.ast.DOMException e) {
      throw new CFAGenerationRuntimeException(e);
    }
  }

  private IASTPointerTypeSpecifier convert(org.eclipse.cdt.core.dom.ast.IPointerType t) {
    try {
      return new IASTPointerTypeSpecifier(t.isConst(), t.isVolatile(), convert(getType(t)));
    } catch (org.eclipse.cdt.core.dom.ast.DOMException e) {
      throw new CFAGenerationRuntimeException(e);
    }
  }

  private org.eclipse.cdt.core.dom.ast.IType getType(org.eclipse.cdt.core.dom.ast.IPointerType t) throws org.eclipse.cdt.core.dom.ast.DOMException {
    // This method needs to throw DOMException because t.getType() does so in Eclipse CDT 6.
    // Don't inline it, because otherwise Eclipse will complain about an unreachable catch block with Eclipse CDT 7.
    return t.getType();
  }

  private ITypedef convert(org.eclipse.cdt.core.dom.ast.ITypedef t) {
    try {
      return new ITypedef(t.getName(), convert(getType(t)));
    } catch (org.eclipse.cdt.core.dom.ast.DOMException e) {
      throw new CFAGenerationRuntimeException(e);
    }
  }

  private org.eclipse.cdt.core.dom.ast.IType getType(org.eclipse.cdt.core.dom.ast.ITypedef t) throws org.eclipse.cdt.core.dom.ast.DOMException {
    // This method needs to throw DOMException because t.getType() does so in Eclipse CDT 6.
    // Don't inline it, because otherwise Eclipse will complain about an unreachable catch block with Eclipse CDT 7.
    return t.getType();
  }
}<|MERGE_RESOLUTION|>--- conflicted
+++ resolved
@@ -106,13 +106,9 @@
   private final boolean ignoreCasts;
 
   private Scope scope;
-<<<<<<< HEAD
-  private LinkedList<IASTNode> sideAssigment = new LinkedList<IASTNode>();
-=======
   private LinkedList<IASTNode> sideAssignments = new LinkedList<IASTNode>();
   private org.eclipse.cdt.core.dom.ast.IASTConditionalExpression conditionalExpression = null;
   private IASTIdExpression conditionalTemporaryVariable = null;
->>>>>>> fc11616a
 
   public ASTConverter(Scope pScope, boolean pIgnoreCasts, LogManager pLogger) {
     scope = pScope;
@@ -126,14 +122,6 @@
     }
   }
 
-<<<<<<< HEAD
-  public boolean existsSideAssignment(){
-    return !sideAssigment.isEmpty();
-  }
-
-  public IASTNode getSideAssignment() {
-    return sideAssigment.removeFirst();
-=======
   public int numberOfSideAssignments(){
     return sideAssignments.size();
   }
@@ -187,7 +175,6 @@
     }
 
     return exp;
->>>>>>> fc11616a
   }
 
   public IASTExpression convertExpressionWithoutSideEffects(
@@ -195,8 +182,6 @@
 
     IASTNode node = convertExpressionWithSideEffects(e);
     if (node == null || node instanceof IASTExpression) {
-<<<<<<< HEAD
-=======
       return (IASTExpression) node;
 
     } else if (node instanceof IASTFunctionCallExpression) {
@@ -205,49 +190,12 @@
     } else if (node instanceof IASTAssignment) {
       sideAssignments.add(node);
       return ((IASTAssignment) node).getLeftHandSide();
->>>>>>> fc11616a
-
-      return (IASTExpression) node;
-
-    } else if (node instanceof IASTFunctionCallExpression) {
-      String name = "__CPAchecker_TMP_";
-      int i = 0;
-      while(scope.variableNameInUse(name+i, name+i)){
-        i++;
-      }
-      name += i;
-
-      IASTDeclaration decl = new IASTDeclaration(node.getFileLocation(),
-                                                 false,
-                                                 StorageClass.AUTO,
-                                                 ((IASTFunctionCallExpression) node).getExpressionType(),
-                                                 name,
-                                                 null);
-
-      sideAssigment.add(decl);
-      IASTIdExpression tmp = new IASTIdExpression(convert(e.getFileLocation()),
-                                                  convert(e.getExpressionType()),
-                                                  name,
-                                                  decl);
-
-      scope.registerDeclaration(tmp.getDeclaration());
-      sideAssigment.add(new IASTFunctionCallAssignmentStatement(convert(e.getFileLocation()),
-                                                                tmp,
-                                                                (IASTFunctionCallExpression) node));
-
-      logger.log(Level.INFO, "Created side-effect assignment", sideAssigment.getLast().toASTString());
-      return tmp;
-
-    } else if (node instanceof IASTAssignment) {
-        sideAssigment.add(node);
-        return ((IASTAssignment) node).getLeftHandSide();
+
     } else {
       throw new AssertionError("unknown expression " + node);
     }
   }
 
-<<<<<<< HEAD
-=======
   private IASTExpression addSideassignmentsForExpressionsWithoutSideEffects(IASTNode node,
                                                                             org.eclipse.cdt.core.dom.ast.IASTExpression e){
     IASTIdExpression tmp = createTemporaryVariable(e);
@@ -257,7 +205,6 @@
                                                               (IASTFunctionCallExpression) node));
     return tmp;
   }
->>>>>>> fc11616a
 
   protected IASTNode convertExpressionWithSideEffects(org.eclipse.cdt.core.dom.ast.IASTExpression e) {
     assert !(e instanceof IASTExpression);
@@ -364,11 +311,7 @@
           return new IASTFunctionCallAssignmentStatement(fileLoc, leftHandSide, (IASTFunctionCallExpression)rightHandSide);
 
         } else if(rightHandSide instanceof IASTAssignment) {
-<<<<<<< HEAD
-          sideAssigment.add(rightHandSide);
-=======
           sideAssignments.add(rightHandSide);
->>>>>>> fc11616a
           return new IASTExpressionAssignmentStatement(fileLoc, leftHandSide, ((IASTAssignment) rightHandSide).getLeftHandSide());
         } else {
           throw new CFAGenerationRuntimeException("Expression is not free of side-effects", e);
@@ -1393,19 +1336,11 @@
   private IASTInitializerExpression convert(org.eclipse.cdt.core.dom.ast.IASTInitializerExpression i) {
     IASTNode initializer = convertExpressionWithSideEffects(i.getExpression());
     if(initializer != null && initializer instanceof IASTAssignment){
-<<<<<<< HEAD
-      sideAssigment.add(initializer);
-      return new IASTInitializerExpression(convert(i.getFileLocation()), ((IASTAssignment)initializer).getLeftHandSide());
-    }
-
-    if (initializer != null && !(initializer instanceof IASTRightHandSide)) {
-=======
       sideAssignments.add(initializer);
       return new IASTInitializerExpression(convert(i.getFileLocation()), ((IASTAssignment)initializer).getLeftHandSide());
     }
 
     if (initializer != null && !(initializer instanceof IASTExpression)) {
->>>>>>> fc11616a
       throw new CFAGenerationRuntimeException("Initializer is not free of side-effects", i);
     }
 
@@ -1431,14 +1366,6 @@
       IASTNode initializer = convertExpressionWithSideEffects(e);
 
       if(initializer != null && initializer instanceof IASTAssignment){
-<<<<<<< HEAD
-        sideAssigment.add(initializer);
-        return new IASTInitializerExpression(convert(i.getFileLocation()), ((IASTAssignment)initializer).getLeftHandSide());
-      }
-
-      if (initializer != null && !(initializer instanceof IASTRightHandSide)) {
-        throw new CFAGenerationRuntimeException("Initializer is not free of side-effects", i);
-=======
         sideAssignments.add(initializer);
         return new IASTInitializerExpression(convert(e.getFileLocation()), ((IASTAssignment)initializer).getLeftHandSide());
       } else if (initializer != null && initializer instanceof IASTFunctionCallExpression) {
@@ -1448,7 +1375,6 @@
 
       if (initializer != null && !(initializer instanceof IASTExpression)) {
         throw new CFAGenerationRuntimeException("Initializer is not free of side-effects", e);
->>>>>>> fc11616a
       }
 
       return new IASTInitializerExpression(convert(ic.getFileLocation()), (IASTExpression)initializer);
