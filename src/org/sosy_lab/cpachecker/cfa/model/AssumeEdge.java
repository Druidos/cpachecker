/*
 *  CPAchecker is a tool for configurable software verification.
 *  This file is part of CPAchecker.
 *
 *  Copyright (C) 2007-2014  Dirk Beyer
 *  All rights reserved.
 *
 *  Licensed under the Apache License, Version 2.0 (the "License");
 *  you may not use this file except in compliance with the License.
 *  You may obtain a copy of the License at
 *
 *      http://www.apache.org/licenses/LICENSE-2.0
 *
 *  Unless required by applicable law or agreed to in writing, software
 *  distributed under the License is distributed on an "AS IS" BASIS,
 *  WITHOUT WARRANTIES OR CONDITIONS OF ANY KIND, either express or implied.
 *  See the License for the specific language governing permissions and
 *  limitations under the License.
 *
 *
 *  CPAchecker web page:
 *    http://cpachecker.sosy-lab.org
 */
package org.sosy_lab.cpachecker.cfa.model;

import org.sosy_lab.cpachecker.cfa.ast.FileLocation;
import org.sosy_lab.cpachecker.cfa.ast.IAExpression;

import com.google.common.base.Optional;


public class AssumeEdge extends AbstractCFAEdge {

  private final boolean truthAssumption;
  protected final IAExpression expression;

<<<<<<< HEAD
  public AssumeEdge(String pRawStatement, int pLineNumber, CFANode pPredecessor,
=======
  protected AssumeEdge(String pRawStatement, FileLocation pFileLocation, CFANode pPredecessor,
>>>>>>> be2a31db
      CFANode pSuccessor, IAExpression pExpression, boolean pTruthAssumption) {

    super("[" + pRawStatement + "]", pFileLocation, pPredecessor, pSuccessor);
    truthAssumption = pTruthAssumption;
    expression = pExpression;
  }

  @Override
  public CFAEdgeType getEdgeType() {
    return CFAEdgeType.AssumeEdge;
  }

  public boolean getTruthAssumption() {
    return truthAssumption;
  }

  public IAExpression getExpression() {
    return expression;
  }

  @Override
  public String getCode() {
    if (truthAssumption) {
      return expression.toASTString();
    }
    return "!(" + expression.toASTString() + ")";
  }

  @Override
  public String getDescription() {
    return "[" + getCode() + "]";
  }

  /**
   * TODO
   * Warning: for instances with {@link #getTruthAssumption()} == false, the
   * return value of this method does not represent exactly the return value
   * of {@link #getRawStatement()} (it misses the outer negation of the expression).
   */
  @Override
  public Optional<? extends IAExpression> getRawAST() {
    return Optional.of(expression);
  }
}<|MERGE_RESOLUTION|>--- conflicted
+++ resolved
@@ -34,11 +34,7 @@
   private final boolean truthAssumption;
   protected final IAExpression expression;
 
-<<<<<<< HEAD
-  public AssumeEdge(String pRawStatement, int pLineNumber, CFANode pPredecessor,
-=======
   protected AssumeEdge(String pRawStatement, FileLocation pFileLocation, CFANode pPredecessor,
->>>>>>> be2a31db
       CFANode pSuccessor, IAExpression pExpression, boolean pTruthAssumption) {
 
     super("[" + pRawStatement + "]", pFileLocation, pPredecessor, pSuccessor);
