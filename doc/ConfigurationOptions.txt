--- conflicted
+++ resolved
@@ -82,16 +82,9 @@
 # stop after the first error has been found
 analysis.stopAfterError = true
 
-<<<<<<< HEAD
 # which strategy to adopt for visiting states?
 analysis.traversal.order = DFS
   enum:     [DFS, BFS, RAND]
-=======
-# which strategy to adopt for visiting states? RPO is deprecated, use the
-# option analysis.traversal.useReversePostorder instead
-analysis.traversal.order = DFS
-  enum:     [DFS, BFS, RPO, RAND]
->>>>>>> 4c68bf62
 
 # handle states with a deeper callstack first?
 # This needs the CallstackCPA to have any effect.
@@ -102,7 +95,6 @@
 analysis.traversal.useExplicitInformation = false
 
 # Use an implementation of reverse postorder strategy that allows to select a
-<<<<<<< HEAD
 # secondary strategy that is used if there are two states with the same
 # reverse postorder id. The secondary strategy is selected with
 # 'analysis.traversal.order'.
@@ -110,15 +102,6 @@
 
 # DEPRECATED: This option was renamed to
 # analysis.traversal.useReversePostorder and will soon get removed.
-=======
-# secondary strategy that is used if there are two elements with the same
-# reverse postorder id. The secondary strategy is selected with
-# 'analysis.traversal.order'. The secondary strategy may not be RPO.
-analysis.traversal.useReversePostorder = false
-
-# DEPRECATED: This option was renamed to analysis.traversal.useTopsort and
-# will soon get removed.
->>>>>>> 4c68bf62
 analysis.traversal.useTopsort = false
 
 # use adjustable conditions algorithm
@@ -163,13 +146,16 @@
 assumptions.export = true
 assumptions.file = "assumptions.txt"
 
-# which bdd-package should be used? 
-# - cudd:  CUDD-library, reordering not supported
-# - java:  JFactory, fallback for all other packages
-# - micro: MicroFactory, maximum number of BDD variables is 1024,
-#          slow, but less memory-comsumption.
-bddregionmanager.package = "cudd"
-  allowed values: [cudd, java, micro]
+# Which BDD package should be used?
+# - java:  JavaBDD (default, no dependencies, many features)
+# - cudd:  CUDD (native library required, reordering not supported)
+# - micro: MicroFactory (maximum number of BDD variables is 1024, slow, but
+# less memory-comsumption)
+# - buddy: Buddy (native library required)
+# - cal:   CAL (native library required)
+# - jdd:   JDD
+bdd.package = "java"
+  allowed values: [java, cudd, micro, buddy, cal, jdd]
 
 # Allow reduction of function entries; calculate abstractions alwasy at
 # function entries?
@@ -320,49 +306,39 @@
 # ControlAutomatonCPA
 cpa.automaton.inputFile = no default value
 
+# adding a new value to the state can be done from 0 to N or from N to 0
+cpa.bdd.addIncreasing = false
+
+# default bitsize for values and vars
+cpa.bdd.bitsize = 32
+
+# use a smaller bitsize for all vars, that have only discrete values
+cpa.bdd.compressDiscretes = false
+
 # initialize all variables to 0 when they are declared
 cpa.bdd.initAllVars = false
 
-<<<<<<< HEAD
-# declare vars ordered in partitions. otherwise vars are declared when they
-# are needed.
-cpa.bdd.initPartitions = false
-
-# track boolean variables from cfa only, this option limits the whitelist
-cpa.bdd.trackBooleanFromCFA = true
-
-# adding a new value to the state can be done from 0 to N or from N to 0
-cpa.bdd.vector.addIncreasing = false
-
-# default bitsize for values and vars
-cpa.bdd.vector.bitsize = 32
-
-# initialize all variables to 0 when they are declared
-cpa.bdd.vector.initAllVars = false
-
 # declare the bits of a var from 0 to N or from N to 0
-cpa.bdd.vector.initBitsIncreasing = true
+cpa.bdd.initBitsIncreasing = true
 
 # declare first bit of all vars, then second bit,...
-cpa.bdd.vector.initBitwise = true
-
-# declare vars ordered in partitions
-cpa.bdd.vector.initPartitions = true
-
-# track boolean variables from cfa as bitvectors, this option limits the
-# whitelist
-cpa.bdd.vector.trackBooleanFromCFA = true
-
-# track simple numeral variables from cfa as bitvectors, this option limits
-# the whitelist
-cpa.bdd.vector.trackSimpleNumbersFromCFA = true
-
-# which vars should be tracked, default: track all. the regex is not used for
-# functionname, only for the variablename itself.
-cpa.bdd.whiteListRegex = ".*"
-
-=======
->>>>>>> 4c68bf62
+cpa.bdd.initBitwise = true
+
+# declare vars partitionwise
+cpa.bdd.initPartitions = true
+
+# declare partitions ordered
+cpa.bdd.initPartitionsOrdered = true
+
+# track boolean variables from cfa
+cpa.bdd.trackBooleans = true
+
+# track simple numeral variables from cfa as bitvectors
+cpa.bdd.trackDiscretes = true
+
+# track variables, only used in simple calculations, from cfa as bitvectors
+cpa.bdd.trackSimpleCalcs = true
+
 # which composite merge operator to use (plain or agree)
 # Both delegate to the component cpas, but agree only allows merging if all
 # cpas agree on this. This is probably what you want.
@@ -440,9 +416,15 @@
 # should tracked with another CPA, i.e. with BDDCPA.
 cpa.explicit.precision.ignoreBooleans = false
 
-# ignore variables with only simple numbers. if this option is used, these
-# variables from the cfa should tracked with another CPA, i.e. with BDDCPA.
-cpa.explicit.precision.ignoreSimpleNumbers = false
+# ignore variables with only discrete values and no calculations except
+# checks for equality. if this option is used, these variables from the cfa
+# should tracked with another CPA, i.e. with BDDCPA.
+cpa.explicit.precision.ignoreDiscretes = false
+
+# ignore variables, that are only used in simple calculations. if this option
+# is used, these variables from the cfa should tracked with another CPA, i.e.
+# with BDDCPA.
+cpa.explicit.precision.ignoreSimpleCalcs = false
 
 # threshold for amount of different values that are tracked for one variable
 # per path (-1 means infinitely)
@@ -594,8 +576,16 @@
 cpa.predicate.machineModel = LINUX32
   enum:     [LINUX32, LINUX64]
 
+# Export solver queries in Smtlib format into a file (for Mathsat5).
+cpa.predicate.mathsat.logAllQueries = false
+cpa.predicate.mathsat.logfile = "mathsat5.%d.smt2"
+
 # use a combination of theories (this is incomplete)
 cpa.predicate.mathsat.useDtc = false
+
+# Use theory of EUF in solver (recommended if UIFs are used, otherwise they
+# are useless)
+cpa.predicate.mathsat.useEUFtheory = true
 
 # Use UIFs (recommended because its more precise)
 cpa.predicate.mathsat.useUIFs = true
@@ -638,7 +628,7 @@
 # THIS FEATURE IS CURRENTLY NOT AVAILABLE. 
 cpa.predicate.refinement.addWellScopedPredicates = false
 
-# only use the atoms from the interpolants as predicates, and not the whole
+# use only the atoms from the interpolants as predicates, and not the whole
 # interpolant
 cpa.predicate.refinement.atomicPredicates = true
 
@@ -676,6 +666,8 @@
 # trace
 cpa.predicate.refinement.shortestCexTraceZigZag = false
 
+# split each arithmetic equality into two inequalities when extracting
+# predicates from interpolants
 # split arithmetic equalities when extracting predicates from interpolants
 cpa.predicate.refinement.splitItpAtoms = false
 
@@ -691,13 +683,13 @@
 # blocksize)
 cpa.predicate.satCheck = 0
 
-# export solverqueries in smtlib-format
+# Export solver queries in Smtlib format into a file.
+cpa.predicate.smtinterpol.logAllQueries = false
 cpa.predicate.smtinterpol.logfile = "smtinterpol.smt2"
 
-# Whether to use MathSAT 4, MathSAT 5 or YICES (in combination with Mathsat
-# 4) as SMT solver
+# Whether to use MathSAT 4, MathSAT 5, or SmtInterpol as SMT solver
 cpa.predicate.solver = MATHSAT4
-  allowed values: [MATHSAT4, MATHSAT5, YICES, SMTINTERPOL]
+  allowed values: [MATHSAT4, MATHSAT5, SMTINTERPOL]
 
 # With of the bitvectors if useBitvectors is true.
 cpa.predicate.solver.bitWidth = 32
