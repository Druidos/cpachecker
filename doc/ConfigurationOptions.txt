# This is an auto-generated file, DO NOT EDIT!
# Run ant to generate it.

<<<<<<< HEAD
=======
# Possible log levels in descending order 
# (lower levels include higher ones):
# OFF:      no logs published
# SEVERE:   error messages
# WARNING:  warnings
# INFO:     messages
# FINE:     logs on main application level
# FINER:    logs on central CPA algorithm level
# FINEST:   logs published by specific CPAs
# ALL:      debugging information
# Care must be taken with levels of FINER or lower, as output files may
# become quite large and memory usage might become an issue.

# single levels to be excluded from being logged
log.consoleExclude = ImmutableList.of()

# log level of console output
log.consoleLevel = Level.INFO

# name of the log file
log.file = "CPALog.txt"

# single levels to be excluded from being logged
log.fileExclude = ImmutableList.of()

# log level of file output
log.level = Level.OFF

# maximum size of log output strings before they will be truncated
log.truncateSize = 10000

# use colors for log messages on console
log.useColors = true

# all used options are printed
log.usedOptions.export = false

# disable all default output files
# (any explicitly given file will still be written)
output.disable = false

# directory to put all output files in
output.path = "output/"

# base directory for all input & output files
# (except for the configuration file itself)
rootDirectory = "."


# maximum number of condition adjustments (-1 for infinite)
adjustableconditions.adjustmentLimit = -1

>>>>>>> 9bfa8a62
# entry function
analysis.entryFunction = "main"

# use CBMC as an external tool from CPAchecker
analysis.externalCBMC = false

# run interprocedural analysis
analysis.interprocedural = true

<<<<<<< HEAD
=======
# C programs to analyze (currently only one file is supported)
analysis.programNames = no default value

>>>>>>> 9bfa8a62
# which reached set implementation to use?
# NORMAL: just a simple set
# LOCATIONMAPPED: a different set per location (faster, elements with
# different locations cannot be merged)
# PARTITIONED: partitioning depending on CPAs (e.g Location, Callstack etc.)
analysis.reachedSet = PARTITIONED
  enum:     [NORMAL, LOCATIONMAPPED, PARTITIONED]

# restart the algorithm using a different CPA after unknown result
analysis.restartAfterUnknown = false

# stop after the first error has been found
analysis.stopAfterError = true

<<<<<<< HEAD
# which strategy to adopt for visiting states?
=======
# which strategy to adopt for visiting states? TOPSORT is deprecated, use the
# option analysis.traversal.useTopsort instead
>>>>>>> 9bfa8a62
analysis.traversal.order = DFS
  enum:     [DFS, BFS, TOPSORT, RAND]

# handle states with a deeper callstack first?
# This needs the CallstackCPA to have any effect.
analysis.traversal.useCallstack = false

# handle more abstract states (with less information) first? (only for
# ExplicitCPA)
analysis.traversal.useExplicitInformation = false

# Use an implementation of topsort strategy that allows to select a secondary
# strategy that is used if there are two elements with the same topsort id.
# The secondary strategy is selected with 'analysis.traversal.order'. The
# secondary strategy may not be TOPSORT.
analysis.traversal.useTopsort = false

# use adjustable conditions algorithm
analysis.useAdjustableConditions = false

# use assumption collecting algorithm
analysis.useAssumptionCollector = false

# use a BMC like algorithm that checks for satisfiability after the analysis
# has finished, works only with PredicateCPA
analysis.useBMC = false

# use CBMC to double-check counter-examples
analysis.useCBMC = false

# add declarations for global variables before entry function
analysis.useGlobalVars = true

# use CEGAR algorithm for lazy counter-example guided analysis
# You need to specify a refiner with the cegar.refiner option.
# Currently all refiner require the use of the ARTCPA.
analysis.useRefinement = false

# write collected assumptions as automaton to file
assumptions.automatonFile = "AssumptionAutomaton.txt"

# write collected assumptions to file
assumptions.export = true
assumptions.file = "assumptions.txt"

# If BMC did not find a bug, check whether the bounding did actually remove
# parts of the state space (this is similar to CBMC's unwinding assertions).
bmc.boundingAssertions = true

# Check reachability of target states after analysis (classical BMC). The
# alternative is to check the reachability as soon as the target states are
# discovered, which is done if cpa.predicate.targetStateSatCheck=true.
bmc.checkTargetStates = true

# dump counterexample formula to file
bmc.dumpCounterexampleFormula = "counterexample.msat"

# try using induction to verify programs with loops
bmc.induction = false

# configuration file for invariant generation
bmc.invariantGenerationConfigFile = no default value

# generate invariants for induction in parallel to the analysis
bmc.parallelInvariantGeneration = false

# file name where to put the path program that is generated as input for
# CBMC. A temporary file is used if this is unspecified.
cbmc.dumpCBMCfile = no default value

# specify the name of the error label
cbmc.options.errorLabel = "ERROR"

# set width of int (16, 32 or 64)
cbmc.options.intWidth = 32

# disable unwinding assertions violation error
cbmc.options.nuaf = false

# specify the limit for unwindings (0 is infinite)
cbmc.options.unwindings = 0

<<<<<<< HEAD
=======
# maximum time limit for CBMC (use milliseconds or specify a unit; 0 for
# infinite)
>>>>>>> 9bfa8a62
# maximum time limit for CBMC (0 is infinite)
cbmc.timelimit = 0

# Which refinement algorithm to use? (give class name, required for CEGAR) If
# the package name starts with 'org.sosy_lab.cpachecker.', this prefix can be
# omitted.
cegar.refiner = no default value

# completely restart analysis on refinement by removing everything from the
# reached set
cegar.restartOnRefinement = false

# export CFA as .dot file
cfa.export = true

# export individual CFAs for function as .dot files
cfa.exportPerFunction = true

# export CFA as .dot file
cfa.file = "cfa.dot"

# remove paths from CFA that cannot lead to a error location
cfa.removeIrrelevantForErrorLocations = false

# which model checker to use for verifying counterexamples as a second check
# Currently CBMC or CPAchecker with a different config can be used.
counterexample.checker = "CBMC"
  allowed values: [CBMC, CPACHECKER]

# configuration file for counterexample checks with CPAchecker
counterexample.checker.config = "config/explicitAnalysis-no-cbmc.properties"

# continue analysis after an counterexample was found that was denied by the
# second check
counterexample.continueAfterInfeasibleError = true

# If continueAfterInfeasibleError is true, remove the infeasible
# counterexample before continuing.Setting this to false may prevent a lot of
# similar infeasible counterexamples to get discovered, but is unsound
counterexample.removeInfeasibleErrors = false

# CPA to use (see doc/Configuration.txt for more documentation on this)
cpa = CompositeCPA.class.getCanonicalName()

<<<<<<< HEAD
=======
# if enabled, cache queries also consider blocks with non-matching precision
# for reuse.
cpa.abm.aggressiveCaching = true

>>>>>>> 9bfa8a62
# Type of partitioning (FunctionAndLoopPartitioning or
# DelayedFunctionAndLoopPartitioning)
# or any class that implements a PartitioningHeuristic
cpa.abm.blockHeuristic = FunctionAndLoopPartitioning.class

# if enabled, the reached set cache is analysed for each cache miss to find
# the cause of the miss.
cpa.abm.gatherCacheMissStatistics = false

# export one variable assignment for error path to file, if one is found
cpa.art.errorPath.assignment = "ErrorPathAssignment.txt"

# export error path to file, if one is found
cpa.art.errorPath.core = "ErrorPathCore.txt"
cpa.art.errorPath.export = true
cpa.art.errorPath.file = "ErrorPath.txt"
cpa.art.errorPath.json = "ErrorPath.json"
cpa.art.errorPath.source = "ErrorPath.c"

# export final ART as .dot file
cpa.art.export = true
cpa.art.file = "ART.dot"

<<<<<<< HEAD
# which heuristics should be used to track progress?
cpa.assumptions.progressobserver.heuristics = no default value

# threshold for heuristics of progressobserver
cpa.assumptions.progressobserver.heuristics.assumeEdgesInPathHeuristics.threshold = -1
cpa.assumptions.progressobserver.heuristics.edgeCountHeuristics.threshold = -1

# Threshold for MemoryOutHeuristics (total memory of process in MB)
cpa.assumptions.progressobserver.heuristics.memoryOutHeuristics.threshold = -1

# threshold for heuristics of progressobserver
cpa.assumptions.progressobserver.heuristics.pathLengthHeuristics.threshold = -1
cpa.assumptions.progressobserver.heuristics.reachedSizeHeuristics.threshold = -1
cpa.assumptions.progressobserver.heuristics.repetitionsInPathHeuristics.threshold = -1

# how many times to adjust timeout threshold?
cpa.assumptions.progressobserver.heuristics.timeOutHeuristics.adjustmentLimit = -1

# hard limit threshold for timeout heuristics, disable restarting after this
# limit
cpa.assumptions.progressobserver.heuristics.timeOutHeuristics.hardLimitThreshold = -1

# threshold for timeout heuristics
cpa.assumptions.progressobserver.heuristics.timeOutHeuristics.threshold = -1

# threshold for heuristics of progressobserver
cpa.assumptions.progressobserver.heuristics.usedMemoryOutHeuristics.threshold = 0

=======
>>>>>>> 9bfa8a62
# signal the analysis to break in case of reached error state
cpa.automaton.breakOnTargetState = true

# export automaton to file
cpa.automaton.dotExport = false

# file for saving the automaton in DOT format (%s will be replaced with
# automaton name)
cpa.automaton.dotExportFile = "%s.dot"

# file with automaton specification for ObserverAutomatonCPA and
# ControlAutomatonCPA
cpa.automaton.inputFile = no default value

# which composite merge operator to use (plain or agree)
# Both delegate to the component cpas, but agree only allows merging if all
# cpas agree on this. This is probably what you want.
cpa.composite.merge = "AGREE"
  allowed values: [PLAIN, AGREE]

<<<<<<< HEAD
=======
# Limit for Java heap memory used by CPAchecker (in MiB; -1 for infinite)
cpa.conditions.global.memory.heap = -1

# Limit for process memory used by CPAchecker (in MiB; -1 for infinite)
cpa.conditions.global.memory.process = -1

# Limit for size of reached set (-1 for infinite)
cpa.conditions.global.reached.size = -1

# Limit for cpu time used by CPAchecker (use milliseconds or specify a unit;
# -1 for infinite)
cpa.conditions.global.time.cpu = -1

# Hard limit for cpu time used by CPAchecker (use milliseconds or specify a
# unit; -1 for infinite)
# When using adjustable conditions, analysis will end after this threshold
cpa.conditions.global.time.cpu.hardlimit = -1

# Limit for wall time used by CPAchecker (use milliseconds or specify a unit;
# -1 for infinite)
cpa.conditions.global.time.wall = -1

# Hard limit for wall time used by CPAchecker (use milliseconds or specify a
# unit; -1 for infinite)
# When using adjustable conditions, analysis will end after this threshold
cpa.conditions.global.time.wall.hardlimit = -1

# maximum number of assume edges length (-1 for infinite)
cpa.conditions.path.assumeedges.limit = -1

# The condition
cpa.conditions.path.condition = no default value

# maximum path length (-1 for infinite)
cpa.conditions.path.length.limit = -1

# maximum repetitions of any edge in a path (-1 for infinite)
cpa.conditions.path.repetitions.limit = -1

>>>>>>> 9bfa8a62
# which merge operator to use for DefUseCPA
cpa.defuse.merge = "sep"
  allowed values: [sep, join]

# which merge operator to use for ExplicitCPA
cpa.explicit.merge = "SEP"
  allowed values: [SEP, JOIN]

# which stop operator to use for ExplicitCPA
cpa.explicit.stop = "SEP"
  allowed values: [SEP, JOIN, NEVER]

# threshold for amount of different values that are tracked for one variable
# in ExplicitCPA (0 means infinitely)
cpa.explicit.threshold = 0

# blacklist regex for variables that won't be tracked by ExplicitCPA
cpa.explicit.variableBlacklist = ""

# whitelist regex for variables that will be tracked by FeatureVarsCPA
cpa.featurevars.variableWhitelist = ""

# whether function pointers with invalid targets (e.g., 0) should be tracked
# in order to find calls to such pointers
cpa.functionpointer.trackInvalidFunctionPointers = false

# which type of merge operator to use for IntervalAnalysisCPA
cpa.interval.merge = "SEP"
  allowed values: [SEP, JOIN]

# decides whether one (false) or two (true) successors should be created when
# an inequality-check is encountered
cpa.interval.splitIntervals = false

# at most that many intervals will be tracked per variable
cpa.interval.threshold = 0

# which merge operator to use for InvariantCPA
cpa.invariants.merge = "JOIN"
  allowed values: [JOIN, SEP]

# threshold for unrolling loops of the program (0 is infinite)
# works only if assumption storage CPA is enabled, because otherwise it would
# be unsound
cpa.loopstack.maxLoopIterations = 0

<<<<<<< HEAD
# time limit for a single post computation in millseconds (0 to disable)
cpa.monitor.limit = 0

# time limit for all computations on a path in milliseconds (0 to disable)
=======
# time limit for a single post computation (use milliseconds or specify a
# unit; 0 for infinite)
cpa.monitor.limit = 0

# time limit for all computations on a path in milliseconds (use milliseconds
# or specify a unit; 0 for infinite)
>>>>>>> 9bfa8a62
cpa.monitor.pathcomputationlimit = 0

# which merge operator to use for OctagonCPA?
cpa.octagon.merge = "SEP"
  allowed values: [SEP, JOIN]

# which merge operator to use for PointerCPA?
cpa.pointer.merge = "sep"
  allowed values: [sep, join]

# print warnings during analysis when unsafe pointer operations are found
cpa.pointer.printWarnings = true

# whether to use auxiliary predidates for reduction
cpa.predicate.abm.auxiliaryPredicateComputer = true

# use caching of region to formula conversions
# use caching of abstractions
cpa.predicate.abs.useCache = true

# whether to use Boolean (false) or Cartesian (true) abstraction
cpa.predicate.abstraction.cartesian = false

# dump the abstraction formulas if they took to long
cpa.predicate.abstraction.dumpHardQueries = false

# get an initial set of predicates from a file in MSAT format
cpa.predicate.abstraction.initialPredicates = no default value

# which solver to use?
cpa.predicate.abstraction.solver = "MATHSAT"
  allowed values: [MATHSAT, YICES]

# force abstractions immediately after threshold is reached (no effect if
# threshold = 0)
cpa.predicate.blk.alwaysAfterThreshold = true

# force abstractions at each function calls/returns, regardless of threshold
cpa.predicate.blk.alwaysAtFunctions = true

# force abstractions at loop heads, regardless of threshold
cpa.predicate.blk.alwaysAtLoops = true

# abstractions at function calls/returns if threshold has been reached (no
# effect if threshold = 0)
cpa.predicate.blk.functions = false

# abstractions at loop heads if threshold has been reached (no effect if
# threshold = 0)
cpa.predicate.blk.loops = false

# Switch to a LBE configuration after so many milliseconds (0 to disable)
cpa.predicate.blk.switchToLBEAfter = 0

# maximum blocksize before abstraction is forced
# (non-negative number, special values: 0 = don't check threshold, 1 = SBE)
cpa.predicate.blk.threshold = 0

# use caching of path formulas
cpa.predicate.blk.useCache = true

# always check satisfiability at end of block, even if precision is empty
cpa.predicate.checkBlockFeasibility = false

# where to dump interpolation and abstraction problems (format string)
cpa.predicate.formulaDumpFilePattern = "%s%04d-%s%03d.msat"

# handle Pointers
<<<<<<< HEAD
cpa.predicate.handlePointerAliasing = false
=======
cpa.predicate.handlePointerAliasing = true
>>>>>>> 9bfa8a62

# initialize all variables to 0 when they are declared
cpa.predicate.initAllVars = false

# the machine model used for functions sizeof and alignof
cpa.predicate.machineModel = LINUX32
  enum:     [LINUX32, LINUX64]

# With of the bitvectors if useBitwise is true.
cpa.predicate.mathsat.bitWidth = 32

# use uninterpreted functions for *, & and array access
cpa.predicate.mathsat.lvalsAsUIFs = false

# Whether to use signed or unsigned variables if useBitwise is true.
cpa.predicate.mathsat.signed = true

# Encode program variables of bitvectors of a fixed size,instead of using
# REALS. No interpolation and thus no refinement issupported in this case.
cpa.predicate.mathsat.useBitwise = false

# use a combination of theories (this is incomplete)
cpa.predicate.mathsat.useDtc = false

# encode program variables as INTEGERs in MathSAT, instead of using REALs.
# Since interpolation is not really supported by the laz solver, when
# computing interpolants we still use the LA solver, but encoding variables
# as ints might still be a good idea: we can tighten strict inequalities, and
# split negated equalities
cpa.predicate.mathsat.useIntegers = false

# Use UIFs (recommended because its more precise)
cpa.predicate.mathsat.useUIFs = true

# list of functions that provide new memory on the heap. This is only used,
# when handling of pointers is enabled.
cpa.predicate.memoryAllocationFunctions = {
      "malloc", "__kmalloc", "kzalloc"
      }

# which merge operator to use for predicate cpa (usually ABE should be used)
cpa.predicate.merge = "ABE"
  allowed values: [SEP, ABE]

# list of functions that should be considered as giving a non-deterministic
# return value
#  Only predicate analysis honors this option. If you specify this option,
# the default values are not added automatically to the list, so you need to
# specify them explicitly if you need them. Mentioning a function in this
# list has only an effect, if it is an 'external function', i.e., no source
# is given in the code for this function.
cpa.predicate.nondetFunctions = {
      "malloc", "__kmalloc", "kzalloc",
      "sscanf",
      "int_nondet", "nondet_int", "random", "__VERIFIER_nondet_int", "__VERIFIER_nondet_pointer",
      "__VERIFIER_nondet_short", "__VERIFIER_nondet_char", "__VERIFIER_nondet_float"
      }

# export final predicate map, if the error location is not reached
cpa.predicate.predmap.export = true
cpa.predicate.predmap.file = "predmap.txt"

# refinement will add all discovered predicates to all the locations in the
# abstract trace
cpa.predicate.refinement.addPredicatesGlobally = false

# refinement will try to build 'well-scoped' predicates, by cutting spurious
# traces as explained in Section 5.2 of the paper 'Abstractions From Proofs'
# (this does not work with function inlining).
# THIS FEATURE IS CURRENTLY NOT AVAILABLE. 
cpa.predicate.refinement.addWellScopedPredicates = false

# only use the atoms from the interpolants as predicates, and not the whole
# interpolant
cpa.predicate.refinement.atomicPredicates = true

# try again with a second solver if refinement timed out
cpa.predicate.refinement.changesolverontimeout = false

# dump all interpolation problems
cpa.predicate.refinement.dumpInterpolationProblems = false

# apply deletion-filter to the abstract counterexample, to get a minimal set
# of blocks, before applying interpolation-based refinement
cpa.predicate.refinement.getUsefulBlocks = false

# which interpolating solver to use for interpolant generation?
cpa.predicate.refinement.interpolatingProver = "MATHSAT"
  allowed values: [MATHSAT, CSISAT]

# skip refinement if input formula is larger than this amount of bytes
# (ignored if 0)
cpa.predicate.refinement.maxRefinementSize = 0

# where to dump the counterexample formula in case the error location is
# reached
cpa.predicate.refinement.msatCexFile = "counterexample.msat"

# use incremental search in counterexample analysis, to find the minimal
# infeasible prefix
cpa.predicate.refinement.shortestCexTrace = false

# if shortestCexTrace is used, start from the end with the incremental search
cpa.predicate.refinement.shortestCexTraceUseSuffix = false

# if shortestCexTrace is used, alternatingly search from start and end of the
# trace
cpa.predicate.refinement.shortestCexTraceZigZag = false

# split arithmetic equalities when extracting predicates from interpolants
cpa.predicate.refinement.splitItpAtoms = false

<<<<<<< HEAD
# time limit for refinement (0 is infinitely long)
=======
# time limit for refinement (use milliseconds or specify a unit; 0 for
# infinite)
>>>>>>> 9bfa8a62
cpa.predicate.refinement.timelimit = 0

# verify if the interpolants fulfill the interpolant properties
cpa.predicate.refinement.verifyInterpolants = false

# maximum blocksize before a satisfiability check is done
# (non-negative number, 0 means never, if positive should be smaller than
# blocksize)
cpa.predicate.satCheck = 0

# whether to include the symbolic path formula in the coverage checks or do
# only the fast abstract checks
cpa.predicate.symbolicCoverageCheck = false

# check satisfiability when a target state has been found (should be true)
cpa.predicate.targetStateSatCheck = true

# try to add some useful static-learning-like axioms for bitwise operations
# (which are encoded as UFs): essentially, we simply collect all the numbers
# used in bitwise operations, and add axioms like (0 & n = 0)
cpa.predicate.useBitwiseAxioms = false

# add special information to formulas about non-deterministic functions
cpa.predicate.useNondetFlags = false

# which merge operator to use for UninitializedVariablesCPA?
cpa.uninitvars.merge = "sep"
  allowed values: [sep, join]

# print warnings during analysis when uninitialized variables are used
cpa.uninitvars.printWarnings = "true"

# which stop operator to use for UninitializedVariablesCPA?
cpa.uninitvars.stop = "sep"
  allowed values: [sep, join]

# export ART representation needed for proof checking in PCC, if the error
# location is not reached, the representation depends on the algorithm used
# for proof checking
file = "pccProof.txt"

<<<<<<< HEAD
# Possible log levels in descending order 
# (lower levels include higher ones):
# OFF:      no logs published
# SEVERE:   error messages
# WARNING:  warnings
# INFO:     messages
# FINE:     logs on main application level
# FINER:    logs on central CPA algorithm level
# FINEST:   logs published by specific CPAs
# ALL:      debugging information
# Care must be taken with levels of FINER or lower, as output files may
# become quite large and memory usage might become an issue.

# single levels to be excluded from being logged
log.consoleExclude = ImmutableList.of()

# log level of console output
log.consoleLevel = Level.INFO

# name of the log file
log.file = "CPALog.txt"

# single levels to be excluded from being logged
log.fileExclude = ImmutableList.of()

# log level of file output
log.level = Level.OFF

# maximum size of log output strings before they will be truncated
log.truncateSize = 10000

# use colors for log messages on console
log.useColors = true

# all used options are printed
log.usedOptions.export = false

# disable all default output files
# (any explicitly given file will still be written)
output.disable = false

# directory to put all output files in
output.path = "output/"

=======
>>>>>>> 9bfa8a62
# C dialect for parser
parser.dialect = GNUC
  enum:     [C99, GNUC]

# Ignore all casts that appear in the source code.
parser.ignoreCasts = false

# export ART representation needed for proof checking in PCC, if the error
# location is not reached, the representation depends on the algorithm used
# for proof checking
pcc.profgen.file = "pccProof.txt"

# Type of the algorithm which should be used for PCC
pcc.proofgen.algorithm = SBENOINDART
  enum:     [SBEINDART, SBENOINDART, SBEINDINVARIANT, SBENOINDINVARIANT,
             SBENOEDGENOINDINVARIANT, SBENOEDGENOINDINVARIANT2, ABENOINDART,
             LBENOINDART, ALBENOINDART, LBENOINDINVARIANT, ALBENOINDINVARIANT]

# which solver to use?
pcc.proofgen.cpa.predicate.abstraction.solver = "MATHSAT"
  allowed values: [MATHSAT, YICES]

pcc.proofgen.doPCC = false

# export ART representation needed for proof checking in PCC, if the error
# location is not reached, the representation depends on the algorithm used
# for proof checking
pcc.proofgen.file = "pccProof.txt"

# print reached set to text file
reachedSet.export = true
reachedSet.file = "reached.txt"

# list of files with configurations to use
restartAlgorithm.configFiles = no default value

<<<<<<< HEAD
# base directory for all input & output files
# (except for the configuration file itself)
rootDirectory = "."

=======
>>>>>>> 9bfa8a62
# comma-separated list of files with specifications that should be checked
# (see config/specification/ for examples)
specification = no default value

# write some statistics to disk
statistics.export = true
statistics.file = "Statistics.txt"

# track memory usage of JVM during runtime
statistics.memory = true

# print statistics to console
statistics.print = false
<|MERGE_RESOLUTION|>--- conflicted
+++ resolved
@@ -1,8 +1,6 @@
 # This is an auto-generated file, DO NOT EDIT!
 # Run ant to generate it.
 
-<<<<<<< HEAD
-=======
 # Possible log levels in descending order 
 # (lower levels include higher ones):
 # OFF:      no logs published
@@ -55,7 +53,6 @@
 # maximum number of condition adjustments (-1 for infinite)
 adjustableconditions.adjustmentLimit = -1
 
->>>>>>> 9bfa8a62
 # entry function
 analysis.entryFunction = "main"
 
@@ -65,12 +62,6 @@
 # run interprocedural analysis
 analysis.interprocedural = true
 
-<<<<<<< HEAD
-=======
-# C programs to analyze (currently only one file is supported)
-analysis.programNames = no default value
-
->>>>>>> 9bfa8a62
 # which reached set implementation to use?
 # NORMAL: just a simple set
 # LOCATIONMAPPED: a different set per location (faster, elements with
@@ -85,12 +76,7 @@
 # stop after the first error has been found
 analysis.stopAfterError = true
 
-<<<<<<< HEAD
 # which strategy to adopt for visiting states?
-=======
-# which strategy to adopt for visiting states? TOPSORT is deprecated, use the
-# option analysis.traversal.useTopsort instead
->>>>>>> 9bfa8a62
 analysis.traversal.order = DFS
   enum:     [DFS, BFS, TOPSORT, RAND]
 
@@ -173,11 +159,6 @@
 # specify the limit for unwindings (0 is infinite)
 cbmc.options.unwindings = 0
 
-<<<<<<< HEAD
-=======
-# maximum time limit for CBMC (use milliseconds or specify a unit; 0 for
-# infinite)
->>>>>>> 9bfa8a62
 # maximum time limit for CBMC (0 is infinite)
 cbmc.timelimit = 0
 
@@ -222,13 +203,6 @@
 # CPA to use (see doc/Configuration.txt for more documentation on this)
 cpa = CompositeCPA.class.getCanonicalName()
 
-<<<<<<< HEAD
-=======
-# if enabled, cache queries also consider blocks with non-matching precision
-# for reuse.
-cpa.abm.aggressiveCaching = true
-
->>>>>>> 9bfa8a62
 # Type of partitioning (FunctionAndLoopPartitioning or
 # DelayedFunctionAndLoopPartitioning)
 # or any class that implements a PartitioningHeuristic
@@ -252,7 +226,6 @@
 cpa.art.export = true
 cpa.art.file = "ART.dot"
 
-<<<<<<< HEAD
 # which heuristics should be used to track progress?
 cpa.assumptions.progressobserver.heuristics = no default value
 
@@ -281,8 +254,6 @@
 # threshold for heuristics of progressobserver
 cpa.assumptions.progressobserver.heuristics.usedMemoryOutHeuristics.threshold = 0
 
-=======
->>>>>>> 9bfa8a62
 # signal the analysis to break in case of reached error state
 cpa.automaton.breakOnTargetState = true
 
@@ -303,48 +274,6 @@
 cpa.composite.merge = "AGREE"
   allowed values: [PLAIN, AGREE]
 
-<<<<<<< HEAD
-=======
-# Limit for Java heap memory used by CPAchecker (in MiB; -1 for infinite)
-cpa.conditions.global.memory.heap = -1
-
-# Limit for process memory used by CPAchecker (in MiB; -1 for infinite)
-cpa.conditions.global.memory.process = -1
-
-# Limit for size of reached set (-1 for infinite)
-cpa.conditions.global.reached.size = -1
-
-# Limit for cpu time used by CPAchecker (use milliseconds or specify a unit;
-# -1 for infinite)
-cpa.conditions.global.time.cpu = -1
-
-# Hard limit for cpu time used by CPAchecker (use milliseconds or specify a
-# unit; -1 for infinite)
-# When using adjustable conditions, analysis will end after this threshold
-cpa.conditions.global.time.cpu.hardlimit = -1
-
-# Limit for wall time used by CPAchecker (use milliseconds or specify a unit;
-# -1 for infinite)
-cpa.conditions.global.time.wall = -1
-
-# Hard limit for wall time used by CPAchecker (use milliseconds or specify a
-# unit; -1 for infinite)
-# When using adjustable conditions, analysis will end after this threshold
-cpa.conditions.global.time.wall.hardlimit = -1
-
-# maximum number of assume edges length (-1 for infinite)
-cpa.conditions.path.assumeedges.limit = -1
-
-# The condition
-cpa.conditions.path.condition = no default value
-
-# maximum path length (-1 for infinite)
-cpa.conditions.path.length.limit = -1
-
-# maximum repetitions of any edge in a path (-1 for infinite)
-cpa.conditions.path.repetitions.limit = -1
-
->>>>>>> 9bfa8a62
 # which merge operator to use for DefUseCPA
 cpa.defuse.merge = "sep"
   allowed values: [sep, join]
@@ -391,19 +320,10 @@
 # be unsound
 cpa.loopstack.maxLoopIterations = 0
 
-<<<<<<< HEAD
 # time limit for a single post computation in millseconds (0 to disable)
 cpa.monitor.limit = 0
 
 # time limit for all computations on a path in milliseconds (0 to disable)
-=======
-# time limit for a single post computation (use milliseconds or specify a
-# unit; 0 for infinite)
-cpa.monitor.limit = 0
-
-# time limit for all computations on a path in milliseconds (use milliseconds
-# or specify a unit; 0 for infinite)
->>>>>>> 9bfa8a62
 cpa.monitor.pathcomputationlimit = 0
 
 # which merge operator to use for OctagonCPA?
@@ -472,11 +392,7 @@
 cpa.predicate.formulaDumpFilePattern = "%s%04d-%s%03d.msat"
 
 # handle Pointers
-<<<<<<< HEAD
 cpa.predicate.handlePointerAliasing = false
-=======
-cpa.predicate.handlePointerAliasing = true
->>>>>>> 9bfa8a62
 
 # initialize all variables to 0 when they are declared
 cpa.predicate.initAllVars = false
@@ -589,12 +505,7 @@
 # split arithmetic equalities when extracting predicates from interpolants
 cpa.predicate.refinement.splitItpAtoms = false
 
-<<<<<<< HEAD
 # time limit for refinement (0 is infinitely long)
-=======
-# time limit for refinement (use milliseconds or specify a unit; 0 for
-# infinite)
->>>>>>> 9bfa8a62
 cpa.predicate.refinement.timelimit = 0
 
 # verify if the interpolants fulfill the interpolant properties
@@ -636,53 +547,6 @@
 # for proof checking
 file = "pccProof.txt"
 
-<<<<<<< HEAD
-# Possible log levels in descending order 
-# (lower levels include higher ones):
-# OFF:      no logs published
-# SEVERE:   error messages
-# WARNING:  warnings
-# INFO:     messages
-# FINE:     logs on main application level
-# FINER:    logs on central CPA algorithm level
-# FINEST:   logs published by specific CPAs
-# ALL:      debugging information
-# Care must be taken with levels of FINER or lower, as output files may
-# become quite large and memory usage might become an issue.
-
-# single levels to be excluded from being logged
-log.consoleExclude = ImmutableList.of()
-
-# log level of console output
-log.consoleLevel = Level.INFO
-
-# name of the log file
-log.file = "CPALog.txt"
-
-# single levels to be excluded from being logged
-log.fileExclude = ImmutableList.of()
-
-# log level of file output
-log.level = Level.OFF
-
-# maximum size of log output strings before they will be truncated
-log.truncateSize = 10000
-
-# use colors for log messages on console
-log.useColors = true
-
-# all used options are printed
-log.usedOptions.export = false
-
-# disable all default output files
-# (any explicitly given file will still be written)
-output.disable = false
-
-# directory to put all output files in
-output.path = "output/"
-
-=======
->>>>>>> 9bfa8a62
 # C dialect for parser
 parser.dialect = GNUC
   enum:     [C99, GNUC]
@@ -719,13 +583,6 @@
 # list of files with configurations to use
 restartAlgorithm.configFiles = no default value
 
-<<<<<<< HEAD
-# base directory for all input & output files
-# (except for the configuration file itself)
-rootDirectory = "."
-
-=======
->>>>>>> 9bfa8a62
 # comma-separated list of files with specifications that should be checked
 # (see config/specification/ for examples)
 specification = no default value
