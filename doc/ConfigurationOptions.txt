--- conflicted
+++ resolved
@@ -226,9 +226,6 @@
 # combine sequences of simple edges into a single edge
 cfa.useMultiEdges = false
 
-# combine sequences of simple edges into a single edge
-cfa.useMultiEdges = false
-
 # which model checker to use for verifying counterexamples as a second check
 # Currently CBMC or CPAchecker with a different config can be used.
 counterexample.checker = "CBMC"
@@ -236,9 +233,6 @@
 
 # configuration file for counterexample checks with CPAchecker
 counterexample.checker.config = "config/explicitAnalysis-no-cbmc.properties"
-
-# comma sperated list of variables that are never tracked by the analysis
-counterexample.checker.ignoreGlobally = ""
 
 # continue analysis after an counterexample was found that was denied by the
 # second check
@@ -367,12 +361,6 @@
 cpa.explicit.merge = "SEP"
   allowed values: [SEP, JOIN]
 
-<<<<<<< HEAD
-# csv list of variables never to track
-cpa.explicit.precision.ignore.asString = ""
-
-=======
->>>>>>> b3a27c75
 # threshold for amount of different values that are tracked for one variable
 # per path (-1 means infinitely)
 cpa.explicit.precision.path.defaultThreshold = -1
@@ -388,21 +376,15 @@
 # blacklist regex for variables that won't be tracked by ExplicitCPA
 cpa.explicit.variableBlacklist = ""
 
-# whether or not to remove important variables again
-cpa.explict.refiner.keepImportantVariablesInCounterexampleCheck = true
-
-# whether or not to skip counter-example checks of variables that already are
-# in the precision
-cpa.explict.refiner.skipRedundantChecks = true
-
 # whether or not to use assumption-closure for explicit refinement
 cpa.explict.refiner.useAssumptionClosure = false
 
 # whether or not to use explicit interpolation
 cpa.explict.refiner.useExplicitInterpolation = false
 
-# whether or not to use the top most interpolation point
-cpa.explict.refiner.useTopMostInterpolationPoint = true
+# whether or not to always use the inital node as starting point for the next
+# iteration
+cpa.explict.refiner.useInitialNodeAsRestartingPoint = true
 
 # whitelist regex for variables that will be tracked by FeatureVarsCPA
 cpa.featurevars.variableWhitelist = ""
@@ -515,7 +497,8 @@
 # where to dump interpolation and abstraction problems (format string)
 cpa.predicate.formulaDumpFilePattern = "%s%04d-%s%03d.msat"
 
-# handle Pointers
+# Handle aliasing of pointers. This adds disjunctions to the formulas, so be
+# careful when using cartesian abstraction.
 cpa.predicate.handlePointerAliasing = true
 
 # initialize all variables to 0 when they are declared
@@ -642,7 +625,6 @@
 # blocksize)
 cpa.predicate.satCheck = 0
 
-<<<<<<< HEAD
 # export solverqueries in smtlib-format
 cpa.predicate.smtinterpol.logfile = "smtinterpol.smt2"
 
@@ -654,12 +636,6 @@
 # 4) as SMT solver
 cpa.predicate.solver = "MATHSAT4"
   allowed values: [MATHSAT4, MATHSAT5, YICES, SMTINTERPOL]
-=======
-# Whether to use MathSAT 4, MathSAT 5 or YICES (in combination with Mathsat
-# 4) as SMT solver
-cpa.predicate.solver = "MATHSAT4"
-  allowed values: [MATHSAT4, MATHSAT5, YICES]
->>>>>>> b3a27c75
 
 # whether to include the symbolic path formula in the coverage checks or do
 # only the fast abstract checks
