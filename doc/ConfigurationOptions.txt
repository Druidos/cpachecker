--- conflicted
+++ resolved
@@ -156,16 +156,14 @@
 # Currently all refiner require the use of the ARGCPA.
 analysis.algorithm.CEGAR = false
 
-<<<<<<< HEAD
 # use an interpolation-based algorithm that checks for satisfiability after
 # the analysis has finished, works only with PredicateCPA
 analysis.algorithm.IMC = false
-=======
+
 # Use MPI for running analyses in new subprocesses. The resulting reachedset
 # is the one of the first analysis returning in time. All other mpi-processes
 # will get aborted.
 analysis.algorithm.MPI = false
->>>>>>> 7c8fe4c1
 
 # use MPV algorithm for checking multiple properties
 analysis.algorithm.MPV = false
