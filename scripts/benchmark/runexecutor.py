"""
CPAchecker is a tool for configurable software verification.
This file is part of CPAchecker.

Copyright (C) 2007-2014  Dirk Beyer
All rights reserved.

Licensed under the Apache License, Version 2.0 (the "License");
you may not use this file except in compliance with the License.
You may obtain a copy of the License at

    http://www.apache.org/licenses/LICENSE-2.0

Unless required by applicable law or agreed to in writing, software
distributed under the License is distributed on an "AS IS" BASIS,
WITHOUT WARRANTIES OR CONDITIONS OF ANY KIND, either express or implied.
See the License for the specific language governing permissions and
limitations under the License.


CPAchecker web page:
  http://cpachecker.sosy-lab.org
"""

# prepare for Python 3
from __future__ import absolute_import, print_function, unicode_literals

import logging
import multiprocessing
import os
import resource
import subprocess
import sys
import threading
import time

from .benchmarkDataStructures import MEMLIMIT, TIMELIMIT, CORELIMIT
from . import util as Util
from .cgroups import *
from . import filewriter
from . import oomhandler

readFile = filewriter.readFile
writeFile = filewriter.writeFile

CPUACCT = 'cpuacct'
CPUSET = 'cpuset'
MEMORY = 'memory'

_BYTE_FACTOR = 1000 # byte in kilobyte
_WALLTIME_LIMIT_OVERHEAD = 30 # seconds


class RunExecutor():

    def __init__(self):
        self.PROCESS_KILLED = False
        self.SUB_PROCESSES_LOCK = threading.Lock() # needed, because we kill the process asynchronous
        self.SUB_PROCESSES = set()

        self._initCGroups()


    def _initCGroups(self):
        """
        This function initializes the cgroups for the limitations.
        Please call it before any calls to executeRun(),
        if you want to separate initialization from actual run execution
        (e.g., for better error message handling).
        """
        self.cgroupsParents = {} # contains the roots of all cgroup-subsystems
        self.cpus = [] # list of available CPU cores

        initCgroup(self.cgroupsParents, CPUACCT)
        if not self.cgroupsParents[CPUACCT]:
            logging.warning('Without cpuacct cgroups, cputime measurement and limit might not work correctly if subprocesses are started.')

        initCgroup(self.cgroupsParents, MEMORY)
        if not self.cgroupsParents[MEMORY]:
            logging.warning('Cannot measure and limit memory consumption without memory cgroups.')

        initCgroup(self.cgroupsParents, CPUSET)

        cgroupCpuset = self.cgroupsParents[CPUSET]
        if not cgroupCpuset:
            logging.warning("Cannot limit the number of CPU cores without cpuset cgroup.")
        else:
            # Read available cpus:
            cpuStr = readFile(cgroupCpuset, 'cpuset.cpus')
            for cpu in cpuStr.split(','):
                cpu = cpu.split('-')
                if len(cpu) == 1:
                    self.cpus.append(int(cpu[0]))
                elif len(cpu) == 2:
                    start, end = cpu
                    self.cpus.extend(range(int(start), int(end)+1))
                else:
                    logging.warning("Could not read available CPU cores from kernel, failed to parse {0}.".format(cpuStr))
    
            logging.debug("List of available CPU cores is {0}.".format(self.cpus))


    def _setupCGroups(self, args, rlimits, myCpuIndex=None):
        """
        This method creates the CGroups for the following execution.
        @param args: the command line to run, used only for logging
        @param rlimits: the resource limits, used for the cgroups
        @param myCpuIndex: number of a CPU-core for the execution, does not match physical cores
        @return cgroups: a map of all the necessary cgroups for the following execution.
                         Please add the process of the following execution to all those cgroups!
        @return myCpuCount: None or the number of CPU cores to use
        """
      
        # Setup cgroups, need a single call to createCgroup() for all subsystems
        subsystems = [CPUACCT, MEMORY]
        if CORELIMIT in rlimits and myCpuIndex is not None:
            subsystems.append(CPUSET)
        cgroups = createCgroup(self.cgroupsParents, *subsystems)

        logging.debug("Executing {0} in cgroups {1}.".format(args, cgroups.values()))

        try:
            myCpuCount = multiprocessing.cpu_count()
        except NotImplementedError:
            myCpuCount = 1

        # Setup cpuset cgroup if necessary to limit the CPU cores to be used.
        if CORELIMIT in rlimits and myCpuIndex is not None:
            myCpuCount = rlimits[CORELIMIT]
  
            if not self.cpus or CPUSET not in cgroups:
                sys.exit("Cannot limit number of CPU cores because cgroups are not available.")
            if myCpuCount > len(self.cpus):
                sys.exit("Cannot execute runs on {0} CPU cores, only {1} are available.".format(myCpuCount, len(self.cpus)))
            if myCpuCount <= 0:
                sys.exit("Invalid number of CPU cores to use: {0}".format(myCpuCount))

            cgroupCpuset = cgroups[CPUSET]
            totalCpuCount = len(self.cpus)
            myCpusStart = (myCpuIndex * myCpuCount) % totalCpuCount
            myCpusEnd = (myCpusStart + myCpuCount - 1) % totalCpuCount
            myCpus = ','.join(map(str, map(lambda i: self.cpus[i], range(myCpusStart, myCpusEnd + 1))))
            writeFile(myCpus, cgroupCpuset, 'cpuset.cpus')
            myCpus = readFile(cgroupCpuset, 'cpuset.cpus')
            logging.debug('Executing {0} with cpu cores [{1}].'.format(args, myCpus))

        # Setup memory limit
        if MEMLIMIT in rlimits:

            if not MEMORY in cgroups:
                sys.exit("Memory limit specified, but cannot be implemented without cgroup support.")

            cgroupMemory = cgroups[MEMORY]
            memlimit = str(rlimits[MEMLIMIT] * _BYTE_FACTOR * _BYTE_FACTOR) # MB to Byte

            limitFile = 'memory.limit_in_bytes'
            writeFile(memlimit, cgroupMemory, limitFile)

            swapLimitFile = 'memory.memsw.limit_in_bytes'
            # We need swap limit because otherwise the kernel just starts swapping
            # out our process if the limit is reached.
            # Some kernels might not have this feature,
            # which is ok if there is actually no swap.
            if not os.path.exists(os.path.join(cgroupMemory, swapLimitFile)):
                if _hasSwap():
                    sys.exit('Kernel misses feature for accounting swap memory (memory.memsw.limit_in_bytes file does not exist in memory cgroup), but machine has swap.')
            else:
                try:
                    writeFile(memlimit, cgroupMemory, swapLimitFile)
                except IOError as e:
                    if e.errno == 95: # kernel responds with error 95 (operation unsupported) if this is disabled
                        sys.exit("Memory limit specified, but kernel does not allow limiting swap memory. Please set swapaccount=1 on your kernel command line.")
                    raise e

            memlimit = readFile(cgroupMemory, limitFile)
            logging.debug('Executing {0} with memory limit {1} bytes.'.format(args, memlimit))

        return (cgroups, myCpuCount)


    def _execute(self, args, rlimits, outputFileName, cgroups, myCpuCount, environments, runningDir):
        """
        This method executes the command line and waits for the termination of it. 
        """

        def preSubprocess():
            os.setpgrp() # make subprocess to group-leader

            if TIMELIMIT in rlimits:
                # Also use ulimit for CPU time limit as a fallback if cgroups are not available
                resource.setrlimit(resource.RLIMIT_CPU, (rlimits[TIMELIMIT], rlimits[TIMELIMIT]))

            # put us into the cgroup(s)
            pid = os.getpid()
            # On some systems, cgrulesngd would move our process into other cgroups.
            # We disable this behavior via libcgroup if available.
            # Unfortunately, logging/printing does not seem to work here.
            from ctypes import cdll
            try:
                libcgroup = cdll.LoadLibrary('libcgroup.so.1')
                failure = libcgroup.cgroup_init()
                if failure:
                    pass
                    #print('Could not initialize libcgroup, error {}'.format(success))
                else:
                    CGROUP_DAEMON_UNCHANGE_CHILDREN = 0x1
                    failure = libcgroup.cgroup_register_unchanged_process(pid, CGROUP_DAEMON_UNCHANGE_CHILDREN)
                    if failure:
                        pass
                        #print('Could not register process to cgrulesndg, error {}. Probably the daemon will mess up our cgroups.'.format(success))
            except OSError as e:
                pass
                #print('libcgroup is not available: {}'.format(e.strerror))

            for cgroup in cgroups.values():
                addTaskToCgroup(cgroup, pid)


        # copy parent-environment and set needed values, either override or append
        runningEnv = os.environ.copy()
        for key, value in environments.get("newEnv", {}).items():
            runningEnv[key] = value
        for key, value in environments.get("additionalEnv", {}).items():
            runningEnv[key] = runningEnv.get(key, "") + value

        logging.debug("Using additional environment {0}.".format(str(environments)))

        # write command line into outputFile
        outputFile = open(outputFileName, 'w') # override existing file
        outputFile.write(' '.join(args) + '\n\n\n' + '-' * 80 + '\n\n\n')
        outputFile.flush()

        timelimitThread = None
        oomThread = None
        energyBefore = Util.getEnergy()
        wallTimeBefore = time.time()

        p = None
        try:
            p = subprocess.Popen(args,
                                 stdout=outputFile, stderr=outputFile,
                                 env=runningEnv, cwd=runningDir,
                                 preexec_fn=preSubprocess)

        except OSError as e:
            logging.critical("OSError {0} while starting {1}: {2}. "
                             + "Assure that the directory containing the tool to be benchmarked is included "
                             + "in the PATH environment variable or an alias is set."
                             .format(e.errno, args[0], e.strerror))
            return (0, 0, 0, None)

        try:
            with self.SUB_PROCESSES_LOCK:
                self.SUB_PROCESSES.add(p)

            if TIMELIMIT in rlimits and CPUACCT in cgroups:
                # Start a timer to periodically check timelimit with cgroup
                # if the tool uses subprocesses and ulimit does not work.
                timelimitThread = _TimelimitThread(cgroups[CPUACCT], rlimits[TIMELIMIT], p, myCpuCount)
                timelimitThread.start()

            if MEMLIMIT in rlimits:
                try:
                    oomThread = oomhandler.KillProcessOnOomThread(cgroups[MEMORY], p, rlimits[MEMLIMIT])
                    oomThread.start()
                except OSError as e:
                    logging.critical("OSError {0} during setup of OomEventListenerThread: {1}.".format(e.errno, e.strerror))

            try:
                logging.debug("waiting for: pid:{0}".format(p.pid))
                pid, returnvalue, ru_child = os.wait4(p.pid, 0)
                logging.debug("waiting finished: pid:{0}, retVal:{1}".format(pid, returnvalue))

            except OSError as e:
                returnvalue = 0
                ru_child = None
                logging.critical("OSError {0} while waiting for termination of {1} ({2}): {3}.".format(e.errno, args[0], p.pid, e.strerror))

        finally:
            with self.SUB_PROCESSES_LOCK:
                self.SUB_PROCESSES.discard(p)

            if timelimitThread:
                timelimitThread.cancel()

            if oomThread:
                oomThread.cancel()

            outputFile.close() # normally subprocess closes file, we do this again

            logging.debug("size of logfile '{0}': {1}".format(outputFileName, str(os.path.getsize(outputFileName))))

            # kill all remaining processes if some managed to survive
            for cgroup in cgroups.values():
                killAllTasksInCgroup(cgroup)

        wallTimeAfter = time.time()
<<<<<<< HEAD
        energyAfter = Util.getEnergy()
        energy = (energyAfter - energyBefore) if (energyAfter and energyBefore) else None
=======
        energy = Util.getEnergy(energyBefore)
>>>>>>> be2a31db
        wallTime = wallTimeAfter - wallTimeBefore
        cpuTime = ru_child.ru_utime + ru_child.ru_stime if ru_child else 0
        return (returnvalue, wallTime, cpuTime, energy)



    def _getExactMeasures(self, cgroups, returnvalue, wallTime, cpuTime):
        """
        This method tries to extract better measures from cgroups.
        """
    
        cpuTime2 = None
        if CPUACCT in cgroups:
            # We want to read the value from the cgroup.
            # The documentation warns about outdated values.
            # So we read twice with 0.1s time difference,
            # and continue reading as long as the values differ.
            # This has never happened except when interrupting the script with Ctrl+C,
            # but just try to be on the safe side here.
            cgroupCpuacct = cgroups[CPUACCT]
            tmp = _readCpuTime(cgroupCpuacct)
            tmp2 = None
            while tmp != tmp2:
                time.sleep(0.1)
                tmp2 = tmp
                tmp = _readCpuTime(cgroupCpuacct)
            cpuTime2 = tmp

        memUsage = None
        if MEMORY in cgroups:
            # This measurement reads the maximum number of bytes of RAM+Swap the process used.
            # For more details, c.f. the kernel documentation:
            # https://www.kernel.org/doc/Documentation/cgroups/memory.txt
            memUsageFile = 'memory.memsw.max_usage_in_bytes'
            if not os.path.exists(os.path.join(cgroups[MEMORY], memUsageFile)):
                memUsageFile = 'memory.max_usage_in_bytes'
            if not os.path.exists(os.path.join(cgroups[MEMORY], memUsageFile)):
                logging.warning('Memory-usage is not available due to missing files.')
            else:
                try:
                    memUsage = readFile(cgroups[MEMORY], memUsageFile)
                    memUsage = int(memUsage)
                except IOError as e:
                    if e.errno == 95: # kernel responds with error 95 (operation unsupported) if this is disabled
                        logging.critical("Kernel does not track swap memory usage, cannot measure memory usage. "
                              + "Please set swapaccount=1 on your kernel command line.")
                    else:
                        raise e

        logging.debug('Run exited with code {0}, walltime={1}, cputime={2}, cgroup-cputime={3}, memory={4}'
                      .format(returnvalue, wallTime, cpuTime, cpuTime2, memUsage))

        # Usually cpuTime2 seems to be 0.01s greater than cpuTime.
        # Furthermore, cpuTime might miss some subprocesses,
        # therefore we expect cpuTime2 to be always greater (and more correct).
        # However, sometimes cpuTime is a little bit bigger than cpuTime2.
        # This may indicate a problem with cgroups, for example another process
        # moving our benchmarked process between cgroups.
        if cpuTime2 is not None:
            if (cpuTime * 0.9) > cpuTime2:
                logging.warning('Cputime measured by wait was {0}, cputime measured by cgroup was only {1}, perhaps measurement is flawed.'.format(cpuTime, cpuTime2))
            else:
                cpuTime = cpuTime2

        return (cpuTime, memUsage)


    def executeRun(self, args, rlimits, outputFileName, myCpuIndex=None, environments={}, runningDir=None, maxLogfileSize=-1):
        """
        This function executes a given command with resource limits,
        and writes the output to a file.
        @param args: the command line to run
        @param rlimits: the resource limits
        @param outputFileName: the file where the output should be written to
        @param myCpuIndex: None or the number of the first CPU core to use
        @param environments: special environments for running the command
        @return: a tuple with wallTime in seconds, cpuTime in seconds, memory usage in bytes, returnvalue, and process output
        """

        logging.debug("executeRun: setting up CCgoups.")
        (cgroups, myCpuCount) = self._setupCGroups(args, rlimits, myCpuIndex)

        logging.debug("executeRun: executing tool.")
        (returnvalue, wallTime, cpuTime, energy) = \
            self._execute(args, rlimits, outputFileName, cgroups, myCpuCount, environments, runningDir)

        logging.debug("executeRun: getting exact measures.")
        (cpuTime, memUsage) = self._getExactMeasures(cgroups, returnvalue, wallTime, cpuTime)

        logging.debug("executeRun: cleaning up CGroups.")
        for cgroup in set(cgroups.values()):
            # Need the set here to delete each cgroup only once.
            removeCgroup(cgroup)

        logging.debug("executeRun: reading output.")
        outputFile = open(outputFileName, 'rt') # re-open file for reading output
        output = list(map(Util.decodeToString, outputFile.readlines()))
        outputFile.close()

        logging.debug("executeRun: analysing output for crash-info.")
        getDebugOutputAfterCrash(output, outputFileName)

        output = reduceFileSize(outputFileName, output, maxLogfileSize)
        
        output = output[6:] # first 6 lines are for logging, rest is output of subprocess


        logging.debug("executeRun: Run execution returns with code {0}, walltime={1}, cputime={2}, memory={3}, energy={4}"
                      .format(returnvalue, wallTime, cpuTime, memUsage, energy))

        return (wallTime, cpuTime, memUsage, returnvalue, '\n'.join(output), energy)


    def kill(self):
        self.PROCESS_KILLED = True
        with self.SUB_PROCESSES_LOCK:
            for process in self.SUB_PROCESSES:
                logging.warn('Killing process {0} forcefully.'.format(process.pid))
                Util.killProcess(process.pid)

def reduceFileSize(outputFileName, output, maxLogfileSize=-1):
    """
    This function shrinks the logfile-content and returns the modified content.
    We remove only the middle part of a file,
    the file-start and the file-end remain unchanged.
    """
    if maxLogfileSize == -1: return output # disabled, nothing to do

    rest = maxLogfileSize * _BYTE_FACTOR * _BYTE_FACTOR # as MB, we assume: #char == #byte

    if sum(len(line) for line in output) < rest: return output # too small, nothing to do

    logging.warning("Logfile '{0}' too big. Removing lines.".format(outputFileName))

    half = len(output)/2
    newOutput = ([],[])
    # iterate parallel from start and end
    for lineFront, lineEnd in zip(output[:half], reversed(output[half:])):
        if len(lineFront) > rest: break
        newOutput[0].append(lineFront)
        if len(lineEnd) > rest: break
        newOutput[1].insert(0,lineEnd)
        rest = rest - len(lineFront) - len(lineEnd)

    # build new content and write to file
    output = newOutput[0] + ["\n\n\nWARNING: YOUR LOGFILE WAS TOO LONG, SOME LINES IN THE MIDDLE WERE REMOVED.\n\n\n"] + newOutput[1]
    writeFile(''.join(output).encode('utf-8'), outputFileName)

    return output


def getDebugOutputAfterCrash(output, outputFileName):
    """
    Segmentation faults and some memory failures reference a file 
    with more information. We append this file to the log.
    """
    next = False
    for line in output:
        if next:
            try:
                dumpFile = line.strip(' #\n')
                Util.appendFileToFile(dumpFile, outputFileName)
                os.remove(dumpFile)
            except IOError as e:
                logging.warn('Could not append additional segmentation fault information from {0} ({1})'.format(dumpFile, e.strerror))
            break
        if line.startswith('# An error report file with more information is saved as:'):
            logging.debug('Going to append error report file')
            next = True


def _readCpuTime(cgroupCpuacct):
    cputimeFile = os.path.join(cgroupCpuacct, 'cpuacct.usage')
    if not os.path.exists(cputimeFile):
        logging.warning('Could not read cputime. File {0} does not exist.'.format(cputimeFile))
        return 0 # dummy value, if cputime is not available
    return float(readFile(cputimeFile))/1000000000 # nano-seconds to seconds


class _TimelimitThread(threading.Thread):
    """
    Thread that periodically checks whether the given process has already
    reached its timelimit. After this happens, the process is terminated.
    """
    def __init__(self, cgroupCpuacct, timelimit, process, cpuCount=1):
        super(_TimelimitThread, self).__init__()
        daemon = True
        self.cgroupCpuacct = cgroupCpuacct
        self.timelimit = timelimit
        self.latestKillTime = time.time() + timelimit + _WALLTIME_LIMIT_OVERHEAD
        self.cpuCount = cpuCount
        self.process = process
        self.finished = threading.Event()

    def run(self):
        while not self.finished.is_set():
            read = False
            while not read:
                try:
                    usedCpuTime = _readCpuTime(self.cgroupCpuacct)
                    read = True
                except ValueError:
                    # Sometimes the kernel produces strange values with linebreaks in them
                    time.sleep(1)
                    pass
            remainingCpuTime = self.timelimit - usedCpuTime
            remainingWallTime = self.latestKillTime - time.time()
            logging.debug("TimelimitThread for process {0}: used cpu time: {1}, remaining cpu time: {2}, remaining wall time: {3}."
                          .format(self.process.pid, usedCpuTime, remainingCpuTime, remainingWallTime))
            if remainingCpuTime <= 0 or remainingWallTime <= 0:
                logging.debug('Killing process {0} due to timeout.'.format(self.process.pid))
                Util.killProcess(self.process.pid)
                self.finished.set()
                return

            remainingTime = max(remainingCpuTime/self.cpuCount, remainingWallTime)
            self.finished.wait(remainingTime + 1)

    def cancel(self):
        self.finished.set()


def _hasSwap():
    with open('/proc/meminfo', 'r') as meminfo:
        for line in meminfo:
            if line.startswith('SwapTotal:'):
                swap = line.split()[1]
                if int(swap) == 0:
                    return False
<<<<<<< HEAD
    return True

def _findCgroupMount(subsystem=None):
    try:
        with open('/proc/mounts', 'rt') as mounts:
            for mount in mounts:
                mount = mount.split(' ')
                if mount[2] == 'cgroup':
                    mountpoint = mount[1]
                    options = mount[3]
                    logging.debug('Found cgroup mount at {0} with options {1}'.format(mountpoint, options))
                    if subsystem:
                        if subsystem in options.split(','):
                            return mountpoint
                    else:
                        return mountpoint
    except:
        pass # /proc/mounts cannot be read
    return None


def _createCgroup(cgroupsParents, *subsystems):
    """
    Try to create a cgroup for each of the given subsystems.
    If multiple subsystems are available in the same hierarchy,
    a common cgroup for theses subsystems is used.
    @param subsystems: a list of cgroup subsystems
    @return a map from subsystem to cgroup for each subsystem where it was possible to create a cgroup
    """
    createdCgroupsPerSubsystem = {}
    createdCgroupsPerParent = {}
    for subsystem in subsystems:
        _initCgroup(cgroupsParents, subsystem)

        parentCgroup = cgroupsParents.get(subsystem)
        if not parentCgroup:
            # subsystem not enabled
            continue
        if parentCgroup in createdCgroupsPerParent:
            # reuse already created cgroup
            createdCgroupsPerSubsystem[subsystem] = createdCgroupsPerParent[parentCgroup]
            continue

        cgroup = tempfile.mkdtemp(prefix='benchmark_', dir=parentCgroup)
        createdCgroupsPerSubsystem[subsystem] = cgroup
        createdCgroupsPerParent[parentCgroup] = cgroup

        # add allowed cpus and memory to cgroup if necessary
        # (otherwise we can't add any tasks)
        try:
            shutil.copyfile(os.path.join(parentCgroup, 'cpuset.cpus'), os.path.join(cgroup, 'cpuset.cpus'))
            shutil.copyfile(os.path.join(parentCgroup, 'cpuset.mems'), os.path.join(cgroup, 'cpuset.mems'))
        except IOError:
            # expected to fail if cpuset subsystem is not enabled in this hierarchy
            pass

    return createdCgroupsPerSubsystem

def _findOwnCgroup(subsystem):
    """
    Given a cgroup subsystem,
    find the cgroup in which this process is in.
    (Each process is in exactly cgroup in each hierarchy.)
    @return the path to the cgroup inside the hierarchy
    """
    with open('/proc/self/cgroup', 'rt') as ownCgroups:
        for ownCgroup in ownCgroups:
            #each line is "id:subsystem,subsystem:path"
            ownCgroup = ownCgroup.strip().split(':')
            if subsystem in ownCgroup[1].split(','):
                return ownCgroup[2]
        logging.warning('Could not identify my cgroup for subsystem {0} although it should be there'.format(subsystem))
        return None

def _addTaskToCgroup(cgroup, pid):
    if cgroup:
        with open(os.path.join(cgroup, 'tasks'), 'w') as tasksFile:
            tasksFile.write(str(pid))

def _killAllTasksInCgroup(cgroup):
    tasksFile = os.path.join(cgroup, 'tasks')
    i = 1
    while i <= 2: # Do two triess of killing processes
        with open(tasksFile, 'rt') as tasks:
            task = None
            for task in tasks:
                logging.warning('Run has left-over process with pid {0}, killing it (try {1}).'.format(task, i))
                try:
                    os.kill(int(task), signal.SIGKILL)
                except OSError:
                    # task already terminated between reading and killing
                    pass

            if task is None:
                return # No process was hanging, exit
            elif i == 2:
                logging.warning('Run still has left over processes after second try of killing them, giving up.')
            i += 1

def _removeCgroup(cgroup):
    if cgroup:
        assert os.path.getsize(os.path.join(cgroup, 'tasks')) == 0
        try:
            os.rmdir(cgroup)
        except OSError:
            # sometimes this fails because the cgroup is still busy, we try again once
            os.rmdir(cgroup)

def _initCgroup(cgroupsParents, subsystem):
    if not subsystem in cgroupsParents:
        cgroup = _findCgroupMount(subsystem)

        if not cgroup:
            logging.warning(
'''Cgroup subsystem {0} not enabled.
Please enable it with "sudo mount -t cgroup none /sys/fs/cgroup".'''
                .format(subsystem)
                )
            cgroupsParents[subsystem] = None
            return
        else:
            logging.debug('Subsystem {0} is mounted at {1}'.format(subsystem, cgroup))

        # find our own cgroup, we want to put processes in a child group of it
        cgroup = os.path.join(cgroup, _findOwnCgroup(subsystem)[1:])
        cgroupsParents[subsystem] = cgroup
        logging.debug('My cgroup for subsystem {0} is {1}'.format(subsystem, cgroup))

        try: # only for testing?
            testCgroup = _createCgroup(cgroupsParents, subsystem)[subsystem]
            _removeCgroup(testCgroup)

            logging.debug('Found {0} subsystem for cgroups mounted at {1}'.format(subsystem, cgroup))
        except OSError as e:
            logging.warning(
'''Cannot use cgroup hierarchy mounted at {0}, reason: {1}
If permissions are wrong, please run "sudo chmod o+wt \'{0}\'".'''
                .format(cgroup, e.strerror))
            cgroupsParents[subsystem] = None
=======
    return True
>>>>>>> be2a31db
<|MERGE_RESOLUTION|>--- conflicted
+++ resolved
@@ -295,12 +295,7 @@
                 killAllTasksInCgroup(cgroup)
 
         wallTimeAfter = time.time()
-<<<<<<< HEAD
-        energyAfter = Util.getEnergy()
-        energy = (energyAfter - energyBefore) if (energyAfter and energyBefore) else None
-=======
         energy = Util.getEnergy(energyBefore)
->>>>>>> be2a31db
         wallTime = wallTimeAfter - wallTimeBefore
         cpuTime = ru_child.ru_utime + ru_child.ru_stime if ru_child else 0
         return (returnvalue, wallTime, cpuTime, energy)
@@ -530,146 +525,4 @@
                 swap = line.split()[1]
                 if int(swap) == 0:
                     return False
-<<<<<<< HEAD
-    return True
-
-def _findCgroupMount(subsystem=None):
-    try:
-        with open('/proc/mounts', 'rt') as mounts:
-            for mount in mounts:
-                mount = mount.split(' ')
-                if mount[2] == 'cgroup':
-                    mountpoint = mount[1]
-                    options = mount[3]
-                    logging.debug('Found cgroup mount at {0} with options {1}'.format(mountpoint, options))
-                    if subsystem:
-                        if subsystem in options.split(','):
-                            return mountpoint
-                    else:
-                        return mountpoint
-    except:
-        pass # /proc/mounts cannot be read
-    return None
-
-
-def _createCgroup(cgroupsParents, *subsystems):
-    """
-    Try to create a cgroup for each of the given subsystems.
-    If multiple subsystems are available in the same hierarchy,
-    a common cgroup for theses subsystems is used.
-    @param subsystems: a list of cgroup subsystems
-    @return a map from subsystem to cgroup for each subsystem where it was possible to create a cgroup
-    """
-    createdCgroupsPerSubsystem = {}
-    createdCgroupsPerParent = {}
-    for subsystem in subsystems:
-        _initCgroup(cgroupsParents, subsystem)
-
-        parentCgroup = cgroupsParents.get(subsystem)
-        if not parentCgroup:
-            # subsystem not enabled
-            continue
-        if parentCgroup in createdCgroupsPerParent:
-            # reuse already created cgroup
-            createdCgroupsPerSubsystem[subsystem] = createdCgroupsPerParent[parentCgroup]
-            continue
-
-        cgroup = tempfile.mkdtemp(prefix='benchmark_', dir=parentCgroup)
-        createdCgroupsPerSubsystem[subsystem] = cgroup
-        createdCgroupsPerParent[parentCgroup] = cgroup
-
-        # add allowed cpus and memory to cgroup if necessary
-        # (otherwise we can't add any tasks)
-        try:
-            shutil.copyfile(os.path.join(parentCgroup, 'cpuset.cpus'), os.path.join(cgroup, 'cpuset.cpus'))
-            shutil.copyfile(os.path.join(parentCgroup, 'cpuset.mems'), os.path.join(cgroup, 'cpuset.mems'))
-        except IOError:
-            # expected to fail if cpuset subsystem is not enabled in this hierarchy
-            pass
-
-    return createdCgroupsPerSubsystem
-
-def _findOwnCgroup(subsystem):
-    """
-    Given a cgroup subsystem,
-    find the cgroup in which this process is in.
-    (Each process is in exactly cgroup in each hierarchy.)
-    @return the path to the cgroup inside the hierarchy
-    """
-    with open('/proc/self/cgroup', 'rt') as ownCgroups:
-        for ownCgroup in ownCgroups:
-            #each line is "id:subsystem,subsystem:path"
-            ownCgroup = ownCgroup.strip().split(':')
-            if subsystem in ownCgroup[1].split(','):
-                return ownCgroup[2]
-        logging.warning('Could not identify my cgroup for subsystem {0} although it should be there'.format(subsystem))
-        return None
-
-def _addTaskToCgroup(cgroup, pid):
-    if cgroup:
-        with open(os.path.join(cgroup, 'tasks'), 'w') as tasksFile:
-            tasksFile.write(str(pid))
-
-def _killAllTasksInCgroup(cgroup):
-    tasksFile = os.path.join(cgroup, 'tasks')
-    i = 1
-    while i <= 2: # Do two triess of killing processes
-        with open(tasksFile, 'rt') as tasks:
-            task = None
-            for task in tasks:
-                logging.warning('Run has left-over process with pid {0}, killing it (try {1}).'.format(task, i))
-                try:
-                    os.kill(int(task), signal.SIGKILL)
-                except OSError:
-                    # task already terminated between reading and killing
-                    pass
-
-            if task is None:
-                return # No process was hanging, exit
-            elif i == 2:
-                logging.warning('Run still has left over processes after second try of killing them, giving up.')
-            i += 1
-
-def _removeCgroup(cgroup):
-    if cgroup:
-        assert os.path.getsize(os.path.join(cgroup, 'tasks')) == 0
-        try:
-            os.rmdir(cgroup)
-        except OSError:
-            # sometimes this fails because the cgroup is still busy, we try again once
-            os.rmdir(cgroup)
-
-def _initCgroup(cgroupsParents, subsystem):
-    if not subsystem in cgroupsParents:
-        cgroup = _findCgroupMount(subsystem)
-
-        if not cgroup:
-            logging.warning(
-'''Cgroup subsystem {0} not enabled.
-Please enable it with "sudo mount -t cgroup none /sys/fs/cgroup".'''
-                .format(subsystem)
-                )
-            cgroupsParents[subsystem] = None
-            return
-        else:
-            logging.debug('Subsystem {0} is mounted at {1}'.format(subsystem, cgroup))
-
-        # find our own cgroup, we want to put processes in a child group of it
-        cgroup = os.path.join(cgroup, _findOwnCgroup(subsystem)[1:])
-        cgroupsParents[subsystem] = cgroup
-        logging.debug('My cgroup for subsystem {0} is {1}'.format(subsystem, cgroup))
-
-        try: # only for testing?
-            testCgroup = _createCgroup(cgroupsParents, subsystem)[subsystem]
-            _removeCgroup(testCgroup)
-
-            logging.debug('Found {0} subsystem for cgroups mounted at {1}'.format(subsystem, cgroup))
-        except OSError as e:
-            logging.warning(
-'''Cannot use cgroup hierarchy mounted at {0}, reason: {1}
-If permissions are wrong, please run "sudo chmod o+wt \'{0}\'".'''
-                .format(cgroup, e.strerror))
-            cgroupsParents[subsystem] = None
-=======
-    return True
->>>>>>> be2a31db
+    return True