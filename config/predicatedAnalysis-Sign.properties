--- conflicted
+++ resolved
@@ -37,13 +37,6 @@
 # cpa.sign.merge = JOIN
 # cpa.sign.stop = SEP
 
-<<<<<<< HEAD
-# specification of property to be checked
-cpa.sign.varName = main::x
-cpa.sign.allowedAbstractValue = PLUS0
-=======
->>>>>>> 6490f765
-
 # set resource limits
 limits.time.cpu = 900s
 
@@ -52,9 +45,6 @@
 
 # output configuration
 output.disable = true
-<<<<<<< HEAD
-statistics.print = false
-
 
 # enable writing of transformation of arg to c program
 cpa.arg.addInclude = false
@@ -64,7 +54,4 @@
 
 # cpa.predicate.predmap.export = true
 # cpa.predicate.predmap.file = predmap.txt
-# cpa.predicate.abstraction.initialPredicates = output/predmap.txt
-=======
-statistics.print = false
->>>>>>> 6490f765
+# cpa.predicate.abstraction.initialPredicates = output/predmap.txt